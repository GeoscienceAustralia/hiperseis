#!/bin/env python
"""
Description:
    Implements migration algorithm as described in Frassetto et al. (2010):
      Improved imaging with phase-weighted common conversion point stacks
      of receiver functions (GJI)

References:

CreationDate:   3/15/18
Developer:      rakib.hassan@ga.gov.au

Revision History:
    LastUpdate:     3/15/18   RH
    LastUpdate:     dd/mm/yyyy  Who     Optional description
"""

import os
import logging
import click
from collections import defaultdict

import numpy as np

import pkg_resources
import matplotlib as mpl
import matplotlib.pyplot as plt
from obspy import read_inventory, read_events, UTCDateTime as UTC
from obspy.clients.fdsn import Client
from rf import read_rf, RFStream
from rf import get_profile_boxes, iter_event_data, IterMultipleComponents
from rf.util import _add_processing_info, direct_geodetic

from scipy.spatial import cKDTree
from scipy.interpolate import interp1d
from scipy.signal import hilbert
from mpi4py import MPI

# pylint: disable=invalid-name

logging.basicConfig()
log = logging.getLogger('migration')


# define utility functions
def rtp2xyz(r, theta, phi):
    """Convert spherical to cartesian coordinates

    :param r: [description]
    :type r: [type]
    :param theta: [description]
    :type theta: [type]
    :param phi: [description]
    :type phi: [type]
    :return: [description]
    :rtype: [type]
    """
    xout = np.zeros((r.shape[0], 3))
    rst = r * np.sin(theta)
    xout[:, 0] = rst * np.cos(phi)
    xout[:, 1] = rst * np.sin(phi)
    xout[:, 2] = r * np.cos(theta)
    return xout
# end func

def xyz2rtp(x, y, z):
    """Convert cartesian to spherical coordinates

    :param x: [description]
    :type x: [type]
    :param y: [description]
    :type y: [type]
    :param z: [description]
    :type z: [type]
    :return: [description]
    :rtype: [type]
    """
    rout = np.zeros((x.shape[0], 3))
    tmp1 = x * x + y * y
    tmp2 = tmp1 + z * z
    rout[0] = np.sqrt(tmp2)
    rout[1] = np.arctan2(np.sqrt(tmp1), z)
    rout[2] = np.arctan2(y, x)
    return rout
# end func

class Geometry:
    def __init__(self, start_lat_lon, azimuth, lengthkm, nx, widthkm, ny, depthkm, nz, debug=False):
        self._start_lat_lon = np.array(start_lat_lon)
        assert self._start_lat_lon.shape == (2,), 'start lat-lon should be a list of length 2'

        self._azimuth = azimuth
        self._length = lengthkm
        self._width = widthkm
        self._depth = depthkm
        self._nx = nx
        self._ny = ny
        self._nz = nz

        self._ortho = (self._azimuth + 90) % 360 # orthogonal to azimuth
        self._earth_radius = 6371 #km
        self._debug = debug
        # Generate four sets of grids:
        # 1. Lon-Lat-Depth grid, with slowest to fastest index in that order
        # 2. Cartesian axis-aligned x-y-z grid, with slowest to fastest index in
        #    that order, starting from start_lat_lon. Note that this is a local
        #    coordinate system that does not account for spherical curvature and
        #    used for plotting purposes alone
        # 3. Spherical grid in Cartesian coordinates that accounts for spherical
        #    curvature and is used internally for all nearest neighbour calculations
        # 4. Cell-centre coordinates for 3
        self._glon, self._glat, self._gz, self._gxaa, self._gyaa, self._gzaa, \
            self._gxs, self._gys, self._gzs, self._gxsc, self._gysc, self._gzsc = self.generateGrids()

        # Compute centres of depth-node pairs
        self._gzaac = (self._gzaa[0,0,1:] + self._gzaa[0,0,:-1])/2.
    # end func

    def generateGrids(self):
        # Start mesh generation==============================================
        sll = self._start_lat_lon

        result = []
        resultCart = []
        dx = self._length / float(self._nx - 1)
        dy = self._width / float(self._ny - 1)
        dz = self._depth / float(self._nz - 1)

        runLengthll = sll
        runWidthll = sll
        # cx = cy = cz = 0
        for ix in range(self._nx):
            runWidthll = runLengthll
            for iy in range(self._ny):
                for iz in range(self._nz):
                    result.append([runWidthll[1], runWidthll[0], iz * dz])
                    resultCart.append([ix * dx, iy * dy, iz * dz])
                # end for
                runWidthll = direct_geodetic(runLengthll, self._ortho, iy * dy)
            # end for
            runLengthll = direct_geodetic(runLengthll, self._azimuth, dx)
        # end for
        result = np.array(result).reshape(self._nx, self._ny, self._nz, 3)
        resultCart = np.array(resultCart).reshape(self._nx, self._ny, self._nz, 3)

        glon = result[:, :, :, 0].reshape(self._nx, self._ny, self._nz)
        glat = result[:, :, :, 1].reshape(self._nx, self._ny, self._nz)

        # Create local cartesian axis-aligned grids
        # Naming convention (Grid [XYZ] Axis-Aligned)
        gxaa = resultCart[:, :, :, 0].reshape(self._nx, self._ny, self._nz)
        gyaa = resultCart[:, :, :, 1].reshape(self._nx, self._ny, self._nz)
        gzaa = resultCart[:, :, :, 2].reshape(self._nx, self._ny, self._nz)

        # Create cartesian mesh with spherical curvature
        # Naming convention (Grid [XYZ] Spherical)
        ts = (90 - glat.flatten()) / 180. * np.pi
        ps = glon.flatten() / 180. * np.pi
        rs = (self._earth_radius - gzaa.flatten()) * np.ones(ts.shape)
        rtps = np.array([rs, ts, ps]).T
        xyzs = rtp2xyz(rtps[:, 0], rtps[:, 1], rtps[:, 2])
        xyzs = np.array(xyzs).reshape(self._nx, self._ny, self._nz, 3)
        gxs = xyzs[:, :, :, 0].reshape(self._nx, self._ny, self._nz)
        gys = xyzs[:, :, :, 1].reshape(self._nx, self._ny, self._nz)
        gzs = xyzs[:, :, :, 2].reshape(self._nx, self._ny, self._nz)

        if(self._debug):
            print(np.min(gxs.flatten()), np.max(gxs.flatten()))
            print(np.min(gys.flatten()), np.max(gys.flatten()))
            print(np.min(gzs.flatten()), np.max(gzs.flatten()))

        # Compute cell-centre coordinates
        # Naming convention (Grid [XYZ] Spherical Centre)
        gxsc = (gxs[:-1, :-1, :-1] + gxs[1:, 1:, 1:]) / 2.
        gysc = (gys[:-1, :-1, :-1] + gys[1:, 1:, 1:]) / 2.
        gzsc = (gzs[:-1, :-1, :-1] + gzs[1:, 1:, 1:]) / 2.

        if(self._debug):
            print('\n')
            print(np.min(gxsc.flatten()), np.max(gxsc.flatten()))
            print(np.min(gysc.flatten()), np.max(gysc.flatten()))
            print(np.min(gzsc.flatten()), np.max(gzsc.flatten()))

        return glon, glat, gzaa, gxaa, gyaa, gzaa, gxs, gys, gzs, gxsc, gysc, gzsc
    # end func
# end class

class Migrate:
    def __init__(self, geometry, stream, debug=False, output_folder='/tmp'):
        assert isinstance(geometry, Geometry), 'Must be an instance of class Geometry..'
        self._geometry = geometry

        assert isinstance(stream, RFStream), 'Must be an instance of class RFStream..'
        self._stream = stream

        self._debug = debug
        self._output_folder = output_folder
        if not os.path.exists(output_folder):
            os.makedirs(output_folder)

        # Initialize MPI
        self._comm = MPI.COMM_WORLD
        self._nproc = self._comm.Get_size()
        self._chunk_index = self._comm.Get_rank()

        self._ppDict = defaultdict(list) # dictionary for piercing point results
        self._proc_izs = defaultdict(list) # depth indices that each process works on
        self._treeDict = {} # dictionary for Kd-trees for each depth layer
        self._d2tIO = None
        self._iphaseTraceDataList = []

        # Create depth-to-time interpolation object
        # rp = 'rf'
        # rpf = '/'.join(('data', 'ak135.dat')) # find where ak135.dat is located
        #fp = pkg_resources.resource_stream(rp, rpf)
        #fn = fp.name
        #fp.close()

        velocity_model_file = os.path.join(os.path.split(__file__)[0], 'models', 'iasp91.dat')

        m = np.loadtxt(velocity_model_file)
        dlim = m[:, 0] < 2800 # don't need data past 2800 km

        depths = m[:, 0][dlim] # depths in km
        s = 1. / m[:, 2][dlim] # slowness in s/km
        # Integrate slowness with respect to distance to get travel times.
        # TODO: should we use Dix's interval velocity?
        times = np.cumsum(np.diff(depths) * (s[0:-1] + s[1:]) / 2.)
        times = np.insert(times, 0, 0)
        self._d2tIO = interp1d(depths, times)

        # split workload
        self.__split_work()

        # compute instantaneous phase
        for t in self._stream:
            analytic = hilbert(t.data)
            angle = np.angle(analytic)
            iPhase = np.exp(1j * angle)
            self._iphaseTraceDataList.append(iPhase)
        #end for

        log.info('Computed instantaneous phases.')
    # end func

    def __split_work(self):
        """
        Splits up workload over n processors
        """

        if (self._chunk_index == 0):
            count = 0
            for iproc in np.arange(self._nproc):
                for iz in np.arange(np.divide(self._geometry._gzaac.shape[0], self._nproc)):
                    self._proc_izs[iproc].append(count)
                    count += 1
            # end for

            for iproc in np.arange(np.mod(self._geometry._gzaac.shape[0], self._nproc)):
                self._proc_izs[iproc].append(count)
                count += 1
        # end if

        # broadcast workload to all procs
        self._proc_izs = self._comm.bcast(self._proc_izs, root=0)
        if (self._chunk_index == 0): log.info(' Distributing workload over %d processors..' % (self._nproc))

        if(self._debug):
            print('proc: %d, %d depth values\n========='%(self._chunk_index,
                                                   len(self._proc_izs[self._chunk_index])))
            for iz in self._proc_izs[self._chunk_index]:
                print(iz, self._geometry._gzaac[iz])
        # end if
    # end func

    def __generatePiercingPoints(self):
        for iz in self._proc_izs[self._chunk_index]:
            z = self._geometry._gzaac[iz]
            ppoints = self._stream.ppoints(z)
            self._ppDict[iz] = ppoints
            #print iz, z, len(ppoints)
        # end for

        # Gather all results on proc 0
        ppDictList = self._comm.gather(self._ppDict, root=0)

        if(self._chunk_index==0):
            self._ppDict = defaultdict(list)
            for ip in np.arange(self._nproc):
                for k in ppDictList[ip].keys():
                    self._ppDict[k] = ppDictList[ip][k]

                    #print len(ppDictList[ip][k])
                # end for
            # end for

            if(self._debug):
                f = open(os.path.join(self._output_folder, 'pp_parallel.txt'), 'w+')
                for k in sorted(self._ppDict.keys()):
                    f.write('%f\n'%(self._geometry._gzaac[k]))
                    pp = self._ppDict[k]
                    for i in pp:
                        f.write('%f %f\n'%(i[0], i[1]))
                f.close()
            #end if

            # Create xyz nodes for each depth value
            for k in self._ppDict.keys():
                ts = (90 - self._ppDict[k][:, 0]) / 180. * np.pi
                ps = self._ppDict[k][:, 1] / 180. * np.pi

                z = self._geometry._gzaac[k]
                rs = (self._geometry._earth_radius - z) * np.ones(ts.shape)
                rtps = np.array([rs, ts, ps]).T

                xyzs = rtp2xyz(rtps[:, 0], rtps[:, 1], rtps[:, 2])
                self._treeDict[k] = xyzs
            # end for
        # end if

        if(self._chunk_index==0): log.info(' Broadcasting Kd-tree nodes..')
        # broadcast xyz nodes to all procs
        self._treeDict = self._comm.bcast(self._treeDict, root=0)
        
        # Create Kd-trees for each depth value
        for k in sorted(self._treeDict.keys()):
            self._treeDict[k] = cKDTree(self._treeDict[k])
        
        if(self._debug):
            f = open(os.path.join(self._output_folder, 'kd_parallel.%02d.txt'%(self._chunk_index)), 'w+')
            for k in sorted(self._treeDict.keys()):
                f.write('%f\n'%(self._geometry._gzaac[k]))
                for i in self._treeDict[k].data:
                    f.write('%f %f %f\n' % (i[0], i[1], i[2]))
            f.close()
        # end if
    # end func

    def execute(self):
        if(self._chunk_index==0): log.info(' Generating Piercing Points..')
        self.__generatePiercingPoints()

        if (self._chunk_index == 0): log.info(' Stacking amplitudes..')

        vol = np.zeros(self._geometry._gxsc.shape)
        cz = np.zeros(self._geometry._gxsc.shape, dtype=np.complex_)
        volHits = np.zeros(self._geometry._gxsc.shape)
        
        times = self._stream[0].times() - 25
        for ix in range(self._geometry._nx - 1):
            for iy in range(self._geometry._ny - 1):
                for iz in self._proc_izs[self._chunk_index]:
                    z = self._geometry._gzaac[iz]
                    t = self._treeDict[iz]

                    ids = t.query_ball_point([self._geometry._gxsc[ix, iy, iz],
                                              self._geometry._gysc[ix, iy, iz],
                                              self._geometry._gzsc[ix, iy, iz]], r=20)

                    if (len(ids) == 0):
                        continue
                    # end if

                    ct = self._d2tIO(z)
                    tidx = np.argmin(np.fabs(times - ct))
                    for i, si in enumerate(ids):
                        # print tidx*(1./stream[si].stats.sampling_rate)-25, d2tIO(z)

                        vol[ix, iy, iz] += self._stream[si].data[tidx]
                        cz[ix, iy, iz] += self._iphaseTraceDataList[si][tidx]

                        volHits[ix, iy, iz] += 1.
                    # end for

                    if(volHits[ix, iy, iz]>0):
                        cz[ix, iy, iz] /= volHits[ix, iy, iz]
                    
                    cz[ix, iy, iz] = np.abs(cz[ix, iy, iz])
                # end for
            # end for
            #print ix
        # end for
        
        cz = cz.astype(np.float64)

        # Sum all on master proc
        if(self._chunk_index==0):
            totalCz = np.zeros(self._geometry._gxsc.shape)
            totalVol = np.zeros(self._geometry._gxsc.shape)
            totalVolHits = np.zeros(self._geometry._gxsc.shape)
        else:
            totalCz = None
            totalVol = None
            totalVolHits = None
        # end if

        self._comm.Reduce([cz, MPI.DOUBLE], [totalCz, MPI.DOUBLE],
                          op=MPI.SUM, root=0)
        self._comm.Reduce([vol, MPI.DOUBLE], [totalVol, MPI.DOUBLE],
                          op=MPI.SUM, root=0)
        self._comm.Reduce([volHits, MPI.DOUBLE], [totalVolHits, MPI.DOUBLE],
                          op=MPI.SUM, root=0)

        if(self._chunk_index==0):
            np.savetxt(os.path.join(self._output_folder, 'cz.txt'), totalCz.flatten())
            np.savetxt(os.path.join(self._output_folder, 'vol.txt'), totalVol.flatten())
            np.savetxt(os.path.join(self._output_folder, 'volHits.txt'), totalVolHits.flatten())
            np.savetxt(os.path.join(self._output_folder, 'gxaa.txt'), self._geometry._gxaa.flatten())
            np.savetxt(os.path.join(self._output_folder, 'gyaa.txt'), self._geometry._gyaa.flatten())
            np.savetxt(os.path.join(self._output_folder, 'gzaa.txt'), self._geometry._gzaa.flatten())
            np.savetxt(os.path.join(self._output_folder, 'glon.txt'), self._geometry._glon.flatten())
            np.savetxt(os.path.join(self._output_folder, 'glat.txt'), self._geometry._glat.flatten())
    # end func
# end class


@click.command()
@click.option('--start-lat-lon', type=(float, float), required=True, help='Start latitude, longitude (degrees)')
@click.option('--azimuth', type=float, required=True, help='document me')
@click.option('--dimensions', type=(float, float, float), required=True,
              help='(length, width, depth) of the volume, in km')
@click.option('--num-cells', type=(int, int, int), required=True,
              help='Number of discrete cells in each dimension of the volume')
@click.option('--debug', type=bool, is_flag=True, default=False)
@click.argument('rf-h5-file', type=click.Path(exists=True, dir_okay=False), required=True)
@click.argument('output-folder', type=click.Path(file_okay=False), required=True)
def main(rf_h5_file, output_folder, start_lat_lon, azimuth, dimensions, num_cells, debug):
    """Perform 3D migration of RFs to volumetric space, stacking RF amplitudes in each cell.

    Example usage:
        python rf_3dmigrate.py --start-lat-lon -17.4 132.9 --azimuth 80 --dimensions 1000 450 75 \
            --num-cells 100 45 375 /g/data/ha3/am7399/shared/OA-ZRT-R-cleaned.h5 /g/data/ha3/am7399/shared/OA_piercing

<<<<<<< HEAD
=======
    The script produces text data files which are converted to visualization using experimental
    ipython notebook `sandbox/plot_3dmigrate.ipynb`.

>>>>>>> bd45329f
    :param rf_h5_file: Source file containing receiver functions
    :type rf_h5_file: str or Path
    :param output_folder: Folder in which to output results
    :type output_folder: str or Path
    """

    s = read_rf(rf_h5_file, 'H5')

    g = Geometry(start_lat_lon=start_lat_lon, azimuth=azimuth,
                 lengthkm=dimensions[0], nx=num_cells[0],
                 widthkm=dimensions[1], ny=num_cells[1],
                 depthkm=dimensions[2], nz=num_cells[2], debug=debug)

    m = Migrate(geometry=g, stream=s, debug=False, output_folder=output_folder)
    m.execute()
# end


if __name__ == "__main__":
    # call main function
    main()  # pylint: disable=no-value-for-parameter<|MERGE_RESOLUTION|>--- conflicted
+++ resolved
@@ -431,12 +431,9 @@
         python rf_3dmigrate.py --start-lat-lon -17.4 132.9 --azimuth 80 --dimensions 1000 450 75 \
             --num-cells 100 45 375 /g/data/ha3/am7399/shared/OA-ZRT-R-cleaned.h5 /g/data/ha3/am7399/shared/OA_piercing
 
-<<<<<<< HEAD
-=======
     The script produces text data files which are converted to visualization using experimental
     ipython notebook `sandbox/plot_3dmigrate.ipynb`.
 
->>>>>>> bd45329f
     :param rf_h5_file: Source file containing receiver functions
     :type rf_h5_file: str or Path
     :param output_folder: Folder in which to output results
