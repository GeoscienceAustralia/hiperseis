#!/bin/env python
"""
Description:
    Harvests picks from ASDF data-sets in parallel

References:

CreationDate:   13/09/18
Developer:      rakib.hassan@ga.gov.au

Revision History:
    LastUpdate:     13/09/18   RH
    LastUpdate:     dd/mm/yyyy  Who     Optional description
"""

from mpi4py import MPI
import os

from ordered_set import OrderedSet as set
import numpy as np
from obspy import Trace
from datetime import datetime
from seismic.ASDFdatabase.FederatedASDFDataSet import FederatedASDFDataSet

import click
from obspy.taup import TauPyModel
from obspy.signal.rotate import rotate_ne_rt
from obspy.geodetics.base import gps2dist_azimuth, kilometers2degrees
from PhasePApy.phasepapy.phasepicker import aicdpicker

from seismic.pick_harvester.utils import CatalogCSV, ProgressTracker, recursive_glob
import psutil
import gc

from seismic.pick_harvester.quality import compute_quality_measures
<<<<<<< HEAD
from seismic.ml_classifier.model import *
=======
>>>>>>> 91b1fcb4

def extract_p(taupy_model, pickerlist, event, station_longitude, station_latitude,
              st, win_start=-50, win_end=50, resample_hz=20,
              bp_freqmins=[0.5, 2., 5.],
              bp_freqmaxs=[5., 10., 10.],
              margin=None,
              max_amplitude=1e8,
              plot_output_folder=None):
    po = event.preferred_origin
    if (not po): return None

    atimes = []
    try:
        atimes = taupy_model.get_travel_times_geo(po.depthkm, po.lat,
                                                  po.lon, station_latitude,
                                                  station_longitude,
                                                  phase_list=('P',))
    except:
        return None
    # end try

    if (len(atimes) == 0): return None
    tat = atimes[0].time  # theoretical arrival time

    buffer_start = -10
    buffer_end = 10
    try:
        snrst = st.slice(po.utctime + tat + win_start + buffer_start, po.utctime + tat + win_end + buffer_end)
        snrst = snrst.copy()
        snrst.resample(resample_hz)
        snrst.detrend('linear')
    except:
        return None
    # end try

    if (len(st) == 0 or len(snrst) == 0): return None

    snrtr = snrst[0]
    if (type(snrtr.data) == np.ndarray):
        if (np.max(snrtr.data) > max_amplitude): return None

        pickslist = []
        snrlist = []
        residuallist = []
        bandindex = -1
        pickerindex = -1
        taper_percentage = float(buffer_end) / float(win_end + buffer_end - (win_start + buffer_start))

        foundpicks = False
        for i in range(len(bp_freqmins)):
            trc = snrtr.copy()
            trc.taper(max_percentage=taper_percentage, type='hann')
            trc.filter('bandpass', freqmin=bp_freqmins[i],
                       freqmax=bp_freqmaxs[i], corners=4,
                       zerophase=True)
            trc = trc.slice(po.utctime + tat + win_start, po.utctime + tat + win_end)

            for ipicker, picker in enumerate(pickerlist):
                try:
                    scnl, picks, polarity, snr, uncert = picker.picks(trc)

                    for ipick, pick in enumerate(picks):
                        actualArrival = pick - po.utctime
                        residual = actualArrival - tat

                        if ((margin and np.fabs(residual) < margin) or (margin == None)):
                            pickslist.append(pick)

                            plotinfo = None
                            if (plot_output_folder):
                                plotinfo = {'eventid': event.public_id,
                                            'origintime': po.utctime,
                                            'mag': event.preferred_magnitude.magnitude_value,
                                            'net': trc.stats.network,
                                            'sta': trc.stats.station,
                                            'phase': 'p',
                                            'ppsnr': snr[ipick],
                                            'pickid': ipick,
                                            'outputfolder': plot_output_folder}
                            # end if

                            wab = snrtr.slice(pick - 10, pick + 10)
                            wab_filtered = trc.slice(pick - 10, pick + 10)
                            scales = np.logspace(0.15, 1.5, 30)
                            cwtsnr, dom_freq, slope_ratio = compute_quality_measures(wab, wab_filtered, scales,
                                                                                     plotinfo)
                            snrlist.append([snr[ipick], cwtsnr, dom_freq, slope_ratio])

                            residuallist.append(residual)
                            bandindex = i
                            pickerindex = ipicker

                            foundpicks = True
                        # end if
                    # end for
                except:
                    continue
                # end try
                if (foundpicks): break
            # end for
            if (foundpicks): break
        # end for

        if (len(pickslist)):
            return pickslist, residuallist, \
                   np.array(snrlist), bandindex, pickerindex
        # end if
    # end if

    return None


# end func

model = shakenet(pretrained_weights='/g/data/ha3/rakib/seismic/pst/hiperseis/seismic/ml_classifier/shakenet-model.hdf5')
def extract_s(taupy_model, pickerlist, event, station_longitude, station_latitude,
              stn, ste, ba, win_start=-50, win_end=50, resample_hz=20,
              bp_freqmins=[0.01, 0.01, 0.5],
              bp_freqmaxs=[1, 2., 5.],
              margin=None,
              max_amplitude=1e8,
              plot_output_folder=None):
    po = event.preferred_origin
    if (not po): return None

    atimes = []
    try:
        atimes = taupy_model.get_travel_times_geo(po.depthkm, po.lat,
                                                  po.lon, station_latitude,
                                                  station_longitude,
                                                  phase_list=('S',))
    except:
        return None
    # end try

    if (len(atimes) == 0): return None
    tat = atimes[0].time  # theoretical arrival time

    buffer_start = -30
    buffer_end = 50
    snrtr = None
    try:
        stn = stn.slice(po.utctime + tat + win_start + buffer_start, po.utctime + tat + win_end + buffer_end)
        stn = stn.copy()
        stn.resample(resample_hz)
        stn.detrend('linear')

        if (ste):
            ste = ste.slice(po.utctime + tat + win_start + buffer_start, po.utctime + tat + win_end + buffer_end)
            ste = ste.copy()
            ste.resample(resample_hz)
            ste.detrend('linear')
        # end if

        if (ste):
            if (type(stn[0].data) == np.ndarray and type(ste[0].data) == np.ndarray):
                rc, tc = rotate_ne_rt(stn[0].data, ste[0].data, ba)
                snrtr = Trace(data=tc, header=stn[0].stats)
                snrtr.detrend('linear')
            # end if
        else:
            if (type(stn[0].data) == np.ndarray):
                snrtr = stn[0]
            # end if
        # end if
    except Exception as e:
        return None
    # end try

    if (type(snrtr.data) == np.ndarray):
        if (np.max(snrtr.data) > max_amplitude): return None

        pickslist = []
        snrlist = []
        residuallist = []
        bandindex = -1
        pickerindex = -1
        taper_percentage = float(buffer_end) / float(win_end + buffer_end - (win_start + buffer_start))

        foundpicks = False
        for i in range(len(bp_freqmins)):
            trc = snrtr.copy()
            trc.taper(max_percentage=taper_percentage)
            trc.filter('bandpass', freqmin=bp_freqmins[i],
                       freqmax=bp_freqmaxs[i], corners=4,
                       zerophase=True)
            trc = trc.slice(po.utctime + tat + win_start, po.utctime + tat + win_end)

            for ipicker, picker in enumerate(pickerlist):
                try:
                    scnl, picks, polarity, snr, uncert = picker.picks(trc)

                    for ipick, pick in enumerate(picks):
                        actualArrival = pick - po.utctime
                        residual = actualArrival - tat

                        if ((margin and np.fabs(residual) < margin) or (margin == None)):
                            pickslist.append(pick)

                            plotinfo = None
                            if (plot_output_folder):
                                plotinfo = {'eventid': event.public_id,
                                            'origintime': po.utctime,
                                            'mag': event.preferred_magnitude.magnitude_value,
                                            'net': trc.stats.network,
                                            'sta': trc.stats.station,
                                            'phase': 's',
                                            'ppsnr': snr[ipick],
                                            'pickid': ipick,
                                            'outputfolder': plot_output_folder}
                            # end if

                            wab = snrtr.slice(pick - 10, pick + 10)
                            wab_filtered = trc.slice(pick - 10, pick + 10)
                            scales = np.logspace(0.01, 4, 30)
                            cwtsnr, dom_freq, slope_ratio = compute_quality_measures(wab, wab_filtered, scales,
                                                                                     plotinfo)
                            
                            prediction = -1
                            try:
                                ml_input = snrtr.slice(pick - 20, pick + 40).copy()
                                if(type(ml_input.data) == np.ndarray):
                                    ml_input.resample(100)
                                    ml_input_data = np.expand_dims(ml_input.data[0:6002], axis=0)
                                    if(ml_input_data.shape == (1, 6002)):
                                        ml_output = model.predict(np.expand_dims(ml_input.data[0:6002], axis=0), batch_size=1)
                                        prediction = ml_output[0, 0]
                                    else:
                                        prediction = -3
                                    # end if
                                else:
                                    prediction = -2
                                # end if
                            except Exception as e:
                                print(e)
                            # end try

                            #snrlist.append([snr[ipick], cwtsnr, dom_freq, slope_ratio])
                            snrlist.append([snr[ipick], cwtsnr, prediction, slope_ratio])

                            residuallist.append(residual)
                            bandindex = i
                            pickerindex = ipicker

                            foundpicks = True
                        # end if
                    # end for
                except:
                    continue
                # end try
                if (foundpicks): break
            # end for
            if (foundpicks): break
        # end for

        if (len(pickslist)):
            return pickslist, residuallist, \
                   np.array(snrlist), bandindex, pickerindex
        # end if
    # end if

    return None


# end func

def getWorkloadEstimate(fds, originTimestamps, network_list=[], station_list=[]):
    totalTraceCount = 0
    for nc, sc, start_time, end_time in fds.stations_iterator(network_list=network_list,
                                                              station_list=station_list):

        day = 24 * 3600
        curr = start_time
        step = day
        while (curr < end_time):
            if (curr + step > end_time):
                step = end_time - curr
            # end if

            eventIndices = (np.where((originTimestamps >= curr.timestamp) & \
                                     (originTimestamps <= (curr + day).timestamp)))[0]

            if (eventIndices.shape[0] > 0): totalTraceCount += 1
            curr += step
        # wend
    # end for
    return totalTraceCount


# end func

def dropBogusTraces(st, sampling_rate_cutoff=5):
    badTraces = [tr for tr in st if tr.stats.sampling_rate < sampling_rate_cutoff]

    for tr in badTraces: st.remove(tr)


# end func

CONTEXT_SETTINGS = dict(help_option_names=['-h', '--help'])


@click.command(context_settings=CONTEXT_SETTINGS)
@click.argument('asdf-source', required=True,
                type=click.Path(exists=True))
@click.argument('event-folder', required=True,
                type=click.Path(exists=True))
@click.argument('output-path', required=True,
                type=click.Path(exists=True))
@click.option('--min-magnitude', default=-1, help='Minimum magnitude of event; all events are analyzed by default',
              show_default=True)
@click.option('--max-amplitude', default=1e8, help='Maximum amplitude in waveforms analyzed; default is 1e8. '
                                                   'This parameter is useful for filtering out waveform snippets '
                                                   'with spurious spikes',
              show_default=True)
@click.option('--network-list', default='*', help='A space/comma-separated list of networks to process.', type=str,
              show_default=True)
@click.option('--station-list', default='*', help='A space/comma-separated list of stations to process.', type=str,
              show_default=True)
@click.option('--restart', default=False, is_flag=True, help='Restart job',
              show_default=True)
@click.option('--save-quality-plots', default=False, is_flag=True, help='Save plots of quality estimates',
              show_default='True')
def process(asdf_source, event_folder, output_path, min_magnitude, max_amplitude, network_list, station_list,
            restart, save_quality_plots):
    """
    ASDF_SOURCE: Text file containing a list of paths to ASDF files
    EVENT_FOLDER: Path to folder containing event files\n
    OUTPUT_PATH: Output folder \n
    """

    # ==================================================
    # Initialize MPI
    # ==================================================
    comm = MPI.COMM_WORLD
    nproc = comm.Get_size()
    rank = comm.Get_rank()
    proc_workload = None

    # ==================================================
    # Initialize lists of networks and stations to process
    # ==================================================
    if(network_list=='*'):
        network_list = []
    else:
        network_list = network_list.split("' ',")
        assert len(network_list), 'Invalid network list. Aborting..'
    # end if

    if(station_list=='*'):
        station_list = []
    else:
        station_list = station_list.split("' ',")
        assert len(station_list), 'Invalid station list. Aborting..'
    # end if

    if (rank == 0):
        def outputConfigParameters():
            # output config parameters
            fn = 'pick.%s.cfg' % (datetime.now().strftime('%Y-%m-%d-%H-%M-%S'))
            fn = os.path.join(output_path, fn)

            f = open(fn, 'w+')
            f.write('Parameter Values:\n\n')
            f.write('%25s\t\t: %s\n' % ('ASDF_SOURCE', asdf_source))
            f.write('%25s\t\t: %s\n' % ('EVENT_FOLDER', event_folder))
            f.write('%25s\t\t: %s\n' % ('OUTPUT_PATH', output_path))
            f.write('%25s\t\t: %s\n' % ('MIN_MAGNITUDE', min_magnitude))
            f.write('%25s\t\t: %s\n' % ('MAX_AMPLITUDE', max_amplitude))
            f.write('%25s\t\t: %s\n' % ('NETWORK_LIST', network_list))
            f.write('%25s\t\t: %s\n' % ('STATION_LIST', station_list))
            f.write('%25s\t\t: %s\n' % ('RESTART_MODE', 'TRUE' if restart else 'FALSE'))
            f.write('%25s\t\t: %s\n' % ('SAVE_PLOTS', 'TRUE' if save_quality_plots else 'FALSE'))
            f.close()

        # end func

        outputConfigParameters()
    # end if

    # ==================================================
    # Create output-folder for snr-plots
    # ==================================================
    plot_output_folder = None
    if (save_quality_plots):
        plot_output_folder = os.path.join(output_path, 'plots')
        if (rank == 0):
            if (not os.path.exists(plot_output_folder)):
                os.mkdir(plot_output_folder)
        # end if
        comm.Barrier()
    # end if

    # ==================================================
    # Read catalogue and retrieve origin times
    # ==================================================
    cat = CatalogCSV(event_folder)
    events = cat.get_events()
    originTimestamps = cat.get_preferred_origin_timestamps()

    # ==================================================
    # Create lists of pickers for both p- and s-arrivals
    # ==================================================
    sigmalist = np.arange(8, 3, -1)
    pickerlist_p = []
    pickerlist_s = []
    for sigma in sigmalist:
        picker_p = aicdpicker.AICDPicker(t_ma=10, nsigma=sigma, t_up=1, nr_len=5,
                                         nr_coeff=2, pol_len=10, pol_coeff=10, uncert_coeff=3)
        picker_s = aicdpicker.AICDPicker(t_ma=15, nsigma=sigma, t_up=1, nr_len=5,
                                         nr_coeff=2, pol_len=10, pol_coeff=10, uncert_coeff=3)

        pickerlist_p.append(picker_p)
        pickerlist_s.append(picker_s)
    # end for

    # ==================================================
    # Define theoretical model
    # Instantiate data-access object
    # Retrieve estimated workload
    # ==================================================
    taupyModel = TauPyModel(model='iasp91')
    fds = FederatedASDFDataSet(asdf_source, logger=None)
    workload = getWorkloadEstimate(fds, originTimestamps, network_list=network_list, station_list=station_list)

    # ==================================================
    # Define output header and open output files
    # depending on the mode of operation (fresh/restart)
    # ==================================================
    header = '#eventID originTimestamp mag originLon originLat originDepthKm net sta cha pickTimestamp stationLon stationLat az baz distance ttResidual snr qualityMeasureCWT domFreq qualityMeasureSlope bandIndex nSigma\n'
    ofnp = os.path.join(output_path, 'p_arrivals.%d.txt' % (rank))
    ofns = os.path.join(output_path, 's_arrivals.%d.txt' % (rank))
    ofp = None
    ofs = None
    if (restart == False):
        ofp = open(ofnp, 'w+')
        ofs = open(ofns, 'w+')
        ofp.write(header)
        ofs.write(header)
    else:
        ofp = open(ofnp, 'a+')
        ofs = open(ofns, 'a+')
    # end if

    progTracker = ProgressTracker(output_folder=output_path, restart_mode=restart)
    totalTraceCount = 0
    for nc, sc, start_time, end_time in fds.stations_iterator(network_list=network_list, station_list=station_list):
        day = 24 * 3600
        dayCount = 0
        curr = start_time
        traceCountP = 0
        pickCountP = 0
        traceCountS = 0
        pickCountS = 0
        sw_start = datetime.now()
        step = day
        while (curr < end_time):
            if (curr + step > end_time):
                step = end_time - curr
            # end if

            eventIndices = (np.where((originTimestamps >= curr.timestamp) & \
                                     (originTimestamps <= (curr + day).timestamp)))[0]

            if (eventIndices.shape[0] > 0):
                totalTraceCount += 1
                stations = fds.get_stations(curr, curr + day, network=nc, station=sc)
                stations_zch = [s for s in stations if 'Z' == s[3][-1].upper()]  # only Z channels
                stations_nch = [s for s in stations if 'N' == s[3][-1].upper() or '1' == s[3][-1]]  # only N channels
                stations_ech = [s for s in stations if 'E' == s[3][-1].upper() or '2' == s[3][-1]]  # only E channels

                for codes in stations_zch:
                    if (progTracker.increment()):
                        pass
                    else:
                        continue

                    st = fds.get_waveforms(codes[0], codes[1], codes[2], codes[3],
                                           curr,
                                           curr + step,
                                           trace_count_threshold=200)

                    try:
                        st.merge(method=-1)
                    except Exception as e:
                        print(e)
                        continue
                    # end try

                    if (len(st) == 0): continue
                    dropBogusTraces(st)

                    slon, slat = codes[4], codes[5]
                    for ei in eventIndices:
                        event = events[ei]
                        po = event.preferred_origin
                        da = gps2dist_azimuth(po.lat, po.lon, slat, slon)
                        mag = None
                        if (event.preferred_magnitude):
                            mag = event.preferred_magnitude.magnitude_value
                        elif (len(po.magnitude_list)):
                            mag = po.magnitude_list[0].magnitude_value
                        if (mag == None): mag = np.NaN

                        if (np.isnan(mag) or mag < min_magnitude): continue

                        result = extract_p(taupyModel, pickerlist_p, event, slon, slat, st,
                                           max_amplitude=max_amplitude,
                                           plot_output_folder=plot_output_folder)
                        if (result):
                            picklist, residuallist, snrlist, bandindex, pickerindex = result

                            arcdistance = kilometers2degrees(da[0] / 1e3)
                            for ip, pick in enumerate(picklist):
                                line = '%s %f %f %f %f %f ' \
                                       '%s %s %s %f %f %f ' \
                                       '%f %f %f ' \
                                       '%f %f %f %f %f ' \
                                       '%d %d\n' % (
                                       event.public_id, po.utctime.timestamp, mag, po.lon, po.lat, po.depthkm,
                                       codes[0], codes[1], codes[3], pick.timestamp, slon, slat,
                                       da[1], da[2], arcdistance,
                                       residuallist[ip], snrlist[ip, 0], snrlist[ip, 1], snrlist[ip, 2], snrlist[ip, 3],
                                       bandindex, sigmalist[pickerindex])
                                ofp.write(line)
                            # end for
                            ofp.flush()
                            pickCountP += 1
                        # end if

                        if (len(stations_nch) == 0 and len(stations_ech) == 0):
                            result = extract_s(taupyModel, pickerlist_s, event, slon, slat, st, None, da[2],
                                               max_amplitude=max_amplitude,
                                               plot_output_folder=plot_output_folder)
                            if (result):
                                picklist, residuallist, snrlist, bandindex, pickerindex = result

                                arcdistance = kilometers2degrees(da[0] / 1e3)
                                for ip, pick in enumerate(picklist):
                                    line = '%s %f %f %f %f %f ' \
                                           '%s %s %s %f %f %f ' \
                                           '%f %f %f ' \
                                           '%f %f %f %f %f ' \
                                           '%d %d\n' % (
                                           event.public_id, po.utctime.timestamp, mag, po.lon, po.lat, po.depthkm,
                                           codes[0], codes[1], codes[3], pick.timestamp, slon, slat,
                                           da[1], da[2], arcdistance,
                                           residuallist[ip], snrlist[ip, 0], snrlist[ip, 1], snrlist[ip, 2],
                                           snrlist[ip, 3],
                                           bandindex, sigmalist[pickerindex])
                                    ofs.write(line)
                                # end for
                                ofs.flush()
                                pickCountS += 1
                            # end if
                        # end if
                    # end for

                    traceCountP += len(st)
                # end for

                if (len(stations_nch) > 0 and len(stations_nch) == len(stations_ech)):
                    for codesn, codese in zip(stations_nch, stations_ech):
                        if (progTracker.increment()):
                            pass
                        else:
                            continue

                        stn = fds.get_waveforms(codesn[0], codesn[1], codesn[2], codesn[3],
                                                curr,
                                                curr + step,
                                                trace_count_threshold=200)
                        ste = fds.get_waveforms(codese[0], codese[1], codese[2], codese[3],
                                                curr,
                                                curr + step,
                                                trace_count_threshold=200)

                        try:
                            stn.merge(method=-1)
                            ste.merge(method=-1)
                        except Exception as e:
                            print(e)
                            continue
                        # end try

                        dropBogusTraces(stn)
                        dropBogusTraces(ste)

                        if (len(stn) == 0): continue
                        if (len(ste) == 0): continue

                        slon, slat = codesn[4], codesn[5]

                        for ei in eventIndices:
                            event = events[ei]
                            po = event.preferred_origin
                            da = gps2dist_azimuth(po.lat, po.lon, slat, slon)

                            mag = None
                            if (event.preferred_magnitude):
                                mag = event.preferred_magnitude.magnitude_value
                            elif (len(po.magnitude_list)):
                                mag = po.magnitude_list[0].magnitude_value
                            if (mag == None): mag = np.NaN

                            if (np.isnan(mag) or mag < min_magnitude): continue

                            result = extract_s(taupyModel, pickerlist_s, event, slon, slat, stn, ste, da[2],
                                               plot_output_folder=plot_output_folder)
                            if (result):
                                picklist, residuallist, snrlist, bandindex, pickerindex = result

                                arcdistance = kilometers2degrees(da[0] / 1e3)
                                for ip, pick in enumerate(picklist):
                                    line = '%s %f %f %f %f %f ' \
                                           '%s %s %s %f %f %f ' \
                                           '%f %f %f ' \
                                           '%f %f %f %f %f ' \
                                           '%d %d\n' % (
                                           event.public_id, po.utctime.timestamp, mag, po.lon, po.lat, po.depthkm,
                                           codesn[0], codesn[1], '00T', pick.timestamp, slon, slat,
                                           da[1], da[2], arcdistance,
                                           residuallist[ip], snrlist[ip, 0], snrlist[ip, 1], snrlist[ip, 2],
                                           snrlist[ip, 3],
                                           bandindex, sigmalist[pickerindex])
                                    ofs.write(line)
                                # end for
                                ofs.flush()
                                pickCountS += 1
                            # end if
                        # end for

                        traceCountS += (len(stn) + len(ste))
                    # end for
                # end if
            # end if
            curr += step
            dayCount += 1
        # wend
        sw_stop = datetime.now()
        totalTime = (sw_stop - sw_start).total_seconds()

        gc.collect()
        print(('(Rank %d: %5.2f%%, %d/%d) Processed %d traces and found %d p-arrivals and %d s-arrivals for ' \
               'network %s station %s in %f s. Memory usage: %5.2f MB.' % \
               (rank, (float(totalTraceCount) / float(workload) * 100) if workload > 0 else 100, totalTraceCount,
                workload,
                traceCountP + traceCountS, pickCountP, pickCountS, nc, sc, totalTime,
                round(psutil.Process().memory_info().rss / 1024. / 1024., 2))))
    # end for
    ofp.close()
    ofs.close()

    print(('Processing complete on rank %d' % (rank)))

    del fds

    # Ensuring all processes have completed before merging results
    comm.Barrier()

    # Merge results on proc 0
    if (rank == 0):
        merge_results(output_path)
    # end if


# end func

def merge_results(output_path):
    search_strings = ['p_arrivals*', 's_arrivals*']
    output_fns = ['p_combined.txt', 's_combined.txt']

    for ss, ofn in zip(search_strings, output_fns):
        files = recursive_glob(output_path, ss)
        ofn = open('%s/%s' % (output_path, ofn), 'w+')

        data = set()
        for i, fn in enumerate(files):
            lines = open(fn, 'r').readlines()

            if (i == 0):
                ofn.write(lines[0])
            # end if

            for j in range(1, len(lines)):
                data.add(lines[j])
            # end for

            os.system('rm %s' % (fn))
        # end for

        for l in data:
            ofn.write(l)
        # end for

        ofn.close()
    # end for


# end func

if (__name__ == '__main__'):
    process()
# end if<|MERGE_RESOLUTION|>--- conflicted
+++ resolved
@@ -33,10 +33,7 @@
 import gc
 
 from seismic.pick_harvester.quality import compute_quality_measures
-<<<<<<< HEAD
 from seismic.ml_classifier.model import *
-=======
->>>>>>> 91b1fcb4
 
 def extract_p(taupy_model, pickerlist, event, station_longitude, station_latitude,
               st, win_start=-50, win_end=50, resample_hz=20,
