"""
Description:
    Class for providing fast access to data contained within a set of ASDF files
    A reusable sqlite database is created for fast access to waveform data
References:

CreationDate:   03/09/18
Developer:      rakib.hassan@ga.gov.au

Revision History:
    LastUpdate:     03/19/18   RH
    LastUpdate:     dd/mm/yyyy  Who     Optional description
"""
from future.utils import iteritems
from builtins import range

from mpi4py import MPI
import os
import glob
import atexit
import logging
from ordered_set import OrderedSet as set
import numpy as np

from obspy.core import Stream, UTCDateTime
import pyasdf
from pyasdf.exceptions import ASDFValueError
from collections import defaultdict
import sqlite3
import hashlib
from functools import partial
from seismic.ASDFdatabase.utils import MIN_DATE, MAX_DATE
import pickle as cPickle
import pandas as pd
from rtree import index
import traceback

logging.basicConfig()

def setup_logger(name, log_file, level=logging.INFO):
    """
    Function to setup a logger; adapted from stackoverflow
    """
    formatter = logging.Formatter('%(asctime)s %(levelname)s %(message)s')
    handler = logging.FileHandler(log_file, mode='w')
    handler.setFormatter(formatter)

    logger = logging.getLogger(name)
    logger.setLevel(level)
    logger.addHandler(handler)
    return logger
# end func

def split_list(lst, npartitions):
    k, m = divmod(len(lst), npartitions)
    return [lst[i * k + min(i, m):(i + 1) * k + min(i + 1, m)] for i in range(npartitions)]
# end func

def split_list_by_timespan(l, n):
    lmin = np.min(l[:, 1])
    lmax = np.max(l[:, 1])

    span = float(lmax - lmin) / n

    result = [[] for i in range(n)]
    s = lmin
    for i in range(n):
        e = s + span
        indices = np.where((l[:, 1] >= s) & (l[:, 1] <= e))
        result[i] = l[indices]
        s = e

        if(len(result[i]) == len(l)): break
    # end for

    return result
# end func

class _FederatedASDFDataSetImpl():
    def __init__(self, asdf_source, logger=None, single_item_read_limit_in_mb=1024):
        """
        :param asdf_source: path to a text file containing a list of ASDF files:
               Entries can be commented out with '#'
        :param logger: logger instance
        """

        self.comm = MPI.COMM_WORLD
        self.nproc = self.comm.Get_size()
        self.rank = self.comm.Get_rank()

        self.logger = logger
        self.asdf_source = None
        self.asdf_file_names = []
        self.asdf_station_coordinates = []

        if isinstance(asdf_source, str):
            self.asdf_source = asdf_source
            self.source_sha1 = hashlib.sha1(open(self.asdf_source).read().encode('utf-8')).hexdigest()
            fileContents = list(filter(len, open(self.asdf_source).read().splitlines()))

            # collate file names
            for i in range(len(fileContents)):
                if(fileContents[i][0]=='#'): continue # filter commented lines

                fn = fileContents[i].strip(' \t\n\r\n')
                self.asdf_file_names.append(fn)
            # end for
        else:
            raise NameError('Invalid value for asdf_source..')
        # end if

        self.asdf_datasets = []
        for ifn, fn in enumerate(self.asdf_file_names):
            if self.logger:self.logger.info('Opening ASDF file %s..'%(fn))

            if(os.path.exists(fn)):
                ds = pyasdf.ASDFDataSet(fn, mode='r')
                ds.single_item_read_limit_in_mb = single_item_read_limit_in_mb
                self.asdf_datasets.append(ds)
                self.asdf_station_coordinates.append(defaultdict(list))
            else:
                raise NameError('File not found: %s..'%fn)
            # end if
        # end func

        # Create database
        self.conn = None
        self.db_fn = os.path.join(os.path.dirname(self.asdf_source),  self.source_sha1 + '.db')
        self.masterinv = None
        self.create_database()
        self._load_corrections()

        atexit.register(self.cleanup) # needed for closing asdf files at exit
    # end func

    def _load_corrections(self):
        self.correction_files = []
        self.correction_map_tree = defaultdict(lambda: defaultdict(lambda: defaultdict(list)))
        self.correction_map_bounds = defaultdict(lambda: defaultdict(lambda: defaultdict(list)))
        self.correction_map_values = defaultdict(lambda: defaultdict(lambda: defaultdict(list)))

        # check to see if corrections are to be applied
        self.corrections_enabled = False
        if('GPS_CLOCK_CORRECTION' in os.environ.keys()):
            try:
                self.corrections_enabled = np.bool_(np.int_(os.environ['GPS_CLOCK_CORRECTION']))
            except Exception as e:
                print(str(e))
                assert 0, 'Invalid value for GPS_CLOCK_CORRECTION: {}. Must be 1 or 0. Aborting..'.format(os.environ['GPS_CLOCK_CORRECTION'])
            # end try
        # end if
        
        if(not self.corrections_enabled): return

        pattern = os.path.join(os.path.dirname(self.asdf_source), '.corrections/*.csv')
        fnames = glob.glob(pattern)

        if(len(fnames)): print('Loading corrections..')

        dtypes = {'net':str, 'sta':str, 'loc':str, 'comp':str, 'date':str,
                  'clock_correction':str}
        for fname in fnames:
            df = pd.read_csv(fname, delimiter=',', header=0, dtype=dtypes, na_filter=False)

            try:
                corr_count = 0
                for i in np.arange(len(df)):
                    net = df['net'][i]
                    sta = df['sta'][i]
                    loc = df['loc'][i]
                    corr = df['clock_correction'][i]

                    if(corr == 'NOXCOR'): continue
                    else: corr = float(df['clock_correction'][i])

                    st = UTCDateTime(df['date'][i]).timestamp
                    et = st + 24*3600

                    if(type(self.correction_map_tree[net][sta][loc]) != index.Index):
                        self.correction_map_tree[net][sta][loc] = index.Index()
                        self.correction_map_bounds[net][sta][loc] = []
                        self.correction_map_values[net][sta][loc] = []
                    # end if

                    self.correction_map_tree[net][sta][loc].insert(corr_count, (st, 1, et, 1))
                    self.correction_map_bounds[net][sta][loc].append([st, et])
                    self.correction_map_values[net][sta][loc].append(corr)
                    corr_count += 1
                # end for
            except Exception as e:
                print ('Warning: failed to read corrections file {} with error({}). '
                       'Continuing along..'.format(fname, traceback.format_exc()))
            #end try
        # end for
    #end func

    def _get_correction(self, net, sta, loc, st, et):
        tindex = self.correction_map_tree[net][sta][loc]
        if(type(tindex) != index.Index):
            return None
        else:
            epsilon = 1e-5
            indices = list(tindex.intersection((st.timestamp+epsilon, 1, et.timestamp-epsilon, 1)))

            if(len(indices)):
                if(len(indices) > 1):
                    print('Warning: multivalued corrections found ({}.{}.{}: {} - {}). '
                          'Ignoring and moving along..'.format(net, sta, loc, st, et))
                    return None
                # end if

                cst, cet = self.correction_map_bounds[net][sta][loc][indices[0]]
                a = np.fmax(st.timestamp, cst)
                b = np.fmin(et.timestamp, cet)

                if(a > b): # sanity check
                    raise ValueError('Error encountered in _get_correction (({}.{}.{}: {} - {})). '
                                     'Aborting..'.format(net, sta, loc, st, et))
                # end if

                # return overlap and correction
                return [UTCDateTime(a), UTCDateTime(b)], self.correction_map_values[net][sta][loc][indices[0]]
            else:
                return None
            # end if
        #end if
    #end func

    def _apply_correction(self, stream):

        def day_split(trc):
            rstream = Stream()
            daySeconds = 24 * 3600  # seconds

            st = trc.stats.starttime
            et = trc.stats.endtime
            dayAlignedStartTime = UTCDateTime(year=st.year, month=st.month, day=st.day)
            dayAlignedEndTime = dayAlignedStartTime + daySeconds

            ct = st
            trcCopy = trc.copy()
            while (ct < et):
                step = daySeconds

                if (ct + step > dayAlignedEndTime):
                    step = dayAlignedEndTime - ct
                # end if

                rstream += trcCopy.slice(ct, ct + step, nearest_sample=False)

                ct += step
                dayAlignedEndTime += daySeconds
            # wend

            return rstream
        # end func

        resultStream = Stream()
        for mtr in stream:
            dayStream = day_split(mtr)

            for tr in dayStream:
                net = tr.stats.network
                sta = tr.stats.station
                loc = tr.stats.location
                st  = tr.stats.starttime
                et  = tr.stats.endtime
            
                if(st == et):
                    resultStream.append(tr)
                    continue
                # end if
                
                result = self._get_correction(net, sta, loc, st, et)

                if(result):
                    ost, oet = result[0]
                    corr = result[1]

                    trCorrected = tr.copy().slice(ost, oet)
                    trCorrected.stats.starttime -= corr
                    currStream = Stream([tr.slice(st, ost),
                                         trCorrected,
                                         tr.slice(oet, et)])

                    # overlap resulting from correction applied is discarded (method=0)
                    currStream.merge()
                    if(len(currStream) == 1):
                        resultStream.append(currStream[0])
                    else:
                        raise ValueError('Merge error in _apply_correction')
                    # end if
                else:
                    resultStream.append(tr)
                # end if
            # end for
        # end for

        return resultStream
    # end func

    def create_database(self):
        def decode_tag(tag, type='raw_recording'):
            if (type not in tag): return None
            try:
                tokens = tag.split('.')
                nc, sc, lc = tokens[0], tokens[1], tokens[2]

                tokens = tokens[3].split('__')
                cc = tokens[0]
                starttime = UTCDateTime(tokens[1]).timestamp
                endtime  = UTCDateTime(tokens[2]).timestamp

                return nc, sc, lc, cc, starttime, endtime
            except Exception:
                if self.logger:
                    self.logger.error("Failed to decode tag {}".format(tag))
                return None
            # end try
        # end func

        dbFound = os.path.exists(self.db_fn)
        self.comm.Barrier()

        if(dbFound):
            print(('Found database: %s'%(self.db_fn)))
            self.conn = sqlite3.connect(self.db_fn)
        else:
            if(self.rank==0):
                self.conn = sqlite3.connect(self.db_fn)
                self.conn.execute('create table wdb(ds_id smallint, net varchar(6), sta varchar(6), loc varchar(6), '
                                  'cha varchar(6), st double, et double, tag text)')
                self.conn.execute('create table netsta(ds_id smallint, net varchar(6), sta varchar(6), lon double, '
                                  'lat double, elev_m double)')
                self.conn.execute('create table masterinv(inv blob)')

                metadatalist = []
                masterinv = None
                for ids, ds in enumerate(self.asdf_datasets):
                    coords_dict = ds.get_all_coordinates()

                    for k in coords_dict.keys():
                        if(not masterinv):
                            masterinv = ds.waveforms[k].StationXML
                        else:
                            try:
                                masterinv += ds.waveforms[k].StationXML
                            except Exception as e:
                                print(e)
                            # end try
                        # end if
                    # end for

                    for k in list(coords_dict.keys()):
                        lon = coords_dict[k]['longitude']
                        lat = coords_dict[k]['latitude']
                        elev_m = coords_dict[k]['elevation_in_m']
                        nc, sc = k.split('.')
                        metadatalist.append([ids, nc, sc, lon, lat, elev_m])
                    # end for
                # end for
                self.conn.executemany('insert into netsta(ds_id, net, sta, lon, lat, elev_m) values '
                                      '(?, ?, ?, ?, ?, ?)', metadatalist)
                self.conn.execute('insert into masterinv(inv) values(?)',
                                  [cPickle.dumps(masterinv, cPickle.HIGHEST_PROTOCOL)])
                self.conn.commit()
                self.conn.close()
            # end if

            tagsCount = 0
            for ids, ds in enumerate(self.asdf_datasets):
                if(self.rank==0): print(('Indexing %s..' % (os.path.basename(self.asdf_file_names[ids]))))

                keys = list(ds.get_all_coordinates().keys())
                keys = split_list(keys, self.nproc)

                data = []
                #print 'Found %d keys'%(len(keys))
                for ikey, key in enumerate(keys[self.rank]):
                    sta = ds.waveforms[key]
                    #print 'Loading key number %d: %s'%(ikey, key)
                    for tag in sta.list():

                        result = decode_tag(tag)
                        if (result):
                            network, station, location, channel, tr_st, tr_et = result
                            data.append([ids, network, station, location, channel, tr_st, tr_et, tag])
                        # end if
                    # end for
                # end for

                for irank in np.arange(self.nproc):
                    if(irank == self.rank):
                        if(len(data)):
                            self.conn = sqlite3.connect(self.db_fn)
                            self.conn.executemany('insert into wdb(ds_id, net, sta, loc, cha, st, et, tag) values '
                                                  '(?, ?, ?, ?, ?, ?, ?, ?)', data)
                            print(('\tInserted %d entries on rank %d'%(len(data),
                                                                       self.rank)))
                            tagsCount += len(data)
                            self.conn.commit()
                            self.conn.close()
                        # end if
                    # end if

                    self.comm.Barrier()
                # end for
            # end for

            if(self.rank==0):
                print('Creating table indices..')
                self.conn = sqlite3.connect(self.db_fn)
                self.conn.execute('create index allindex on wdb(net, sta, loc, cha, st, et)')
                self.conn.execute('create index netstaindex on netsta(ds_id, net, sta)')
                self.conn.commit()
                self.conn.close()
                print('Done..')
            # end if
            self.comm.Barrier()
            self.conn = sqlite3.connect(self.db_fn)
        # end if

        # Load metadata
        rows = self.conn.execute('select * from netsta').fetchall()
        for row in rows:
            ds_id, net, sta, lon, lat, elev_m = row
            self.asdf_station_coordinates[ds_id]['%s.%s' % (net.strip(), sta.strip())] = [lon, lat, elev_m]
        # end for

        # Load master inventory
        row = self.conn.execute('select * from masterinv').fetchall()
        self.masterinv = cPickle.loads(row[0][0])
    # end func

    def get_global_time_range(self, network, station, location=None, channel=None):
        query = "select min(st), max(et) from wdb where net='%s' and sta='%s' "%(network, station)

        if (location):
            query += "and loc='%s' "%(location)
        if (channel):
            query += "and cha='%s' "%(channel)

        row = self.conn.execute(query).fetchall()[0]

        min = UTCDateTime(row[0]) if row[0] else MAX_DATE
        max = UTCDateTime(row[1]) if row[1] else MIN_DATE
        return min, max
    # end func

    def get_stations(self, starttime, endtime, network=None, station=None, location=None, channel=None):
        starttime = UTCDateTime(starttime).timestamp
        endtime = UTCDateTime(endtime).timestamp

        query = 'select * from wdb where '
        if (network): query += " net='%s' "%(network)
        if (station):
            if(network): query += "and sta='%s' "%(station)
            else: query += "sta='%s' "%(station)
        if (location):
            if(network or station): query += "and loc='%s' "%(location)
            else: query += "loc='%s' "%(location)
        if (channel):
            if(network or station or location): query += "and cha='%s' "%(channel)
            else: query += "cha='%s' "%(channel)
        if (network or station or location or channel): query += ' and '
        query += ' et>=%f and st<=%f' \
                 % (starttime, endtime)
        query += ' group by net, sta, loc, cha'

        rows = self.conn.execute(query).fetchall()
        results = set()
        for row in rows:
            ds_id, net, sta, loc, cha, st, et, tag = row

<<<<<<< HEAD
            rv = (net, sta, loc, cha,
                  self.asdf_station_coordinates[ds_id]['%s.%s' % (net, sta)][0],
                  self.asdf_station_coordinates[ds_id]['%s.%s' % (net, sta)][1],
                  self.asdf_station_coordinates[ds_id]['%s.%s' % (net, sta)][2])
=======
            # [net, sta, loc, cha, lon, lat, elev_m]
            rv = (net, sta, loc, cha, *self.asdf_station_coordinates[ds_id]['%s.%s' % (net, sta)])
>>>>>>> 810586e7
            results.add(rv)
        # end for

        return list(results)
    # end func

    def get_waveform_count(self, network, station, location, channel, starttime, endtime):

        starttime = UTCDateTime(starttime).timestamp
        endtime = UTCDateTime(endtime).timestamp

        query = "select count(*) from wdb where net='%s' and sta='%s' and loc='%s' and cha='%s' " \
                %(network, station, location, channel) + \
                "and et>=%f and st<=%f" \
                 % (starttime, endtime)

        num_traces = self.conn.execute(query).fetchall()[0][0]

        return num_traces
    # end func

    def get_waveforms(self, network, station, location, channel, starttime,
                      endtime, trace_count_threshold=200):

        starttime = UTCDateTime(starttime)
        endtime = UTCDateTime(endtime)

        query = "select * from wdb where net='%s' and sta='%s' and loc='%s' and cha='%s' " \
                %(network, station, location, channel) + \
                "and et>=%f and st<=%f" \
                 % (starttime.timestamp, endtime.timestamp)

        #print(query)

        rows = self.conn.execute(query).fetchall()
        s = Stream()

        if(len(rows) > trace_count_threshold):
            print("Trace Count exceeds threshold", len(rows))
            return s

        for row in rows:
            ds_id, net, sta, loc, cha, st, et, tag = row
            station_data = self.asdf_datasets[ds_id].waveforms['%s.%s'%(net, sta)]

            '''
            Obspy currently reads all data for a given 'tag' and then trims them as needed. However,
            the read operation fails if data for a given 'tag' exceeds 'single_item_read_limit_in_mb',
            regardless of the timespan indicated by starttime and endtime, if provided. In such 
            instances, we retry reading the data by expanding the read-buffer in each attempt. The 
            current max retry attempts is set to 2 and 'single_item_read_limit_in_mb' is finally reset
            to its original value.
            '''
            numAttempts = 0
            while(1):
                try:
                    data_segment = station_data.get_item(tag, starttime, endtime)
                    s += data_segment
                    break
                except Exception as e:
                    if(isinstance(e, ASDFValueError)): # read failed due to the data buffer being too small
                        self.asdf_datasets[ds_id].single_item_read_limit_in_mb *= 2
                        numAttempts += 1
                        if self.logger:
                            self.logger.warning("Failed to get data between {} -- {} for {}.{} due to:\n{}. "
                                                "Retrying with expanded data buffer."
                                                .format(str(starttime), str(endtime), net, sta, str(e)))
                        # end if
                        if(numAttempts > 2):
                            self.logger.error("Failed to get data between {} -- {} for {}.{} with error:\n{}"
                                              .format(str(starttime), str(endtime), net, sta, str(e)))
                            break
                        # end if
                    else:
                        if self.logger:
                            self.logger.error("Failed to get data between {} -- {} for {}.{} with error:\n{}"
                                              .format(str(starttime), str(endtime), net, sta, str(e)))
                        # end if
                        break
                    # end if
                # end try
            # end while
            if (numAttempts>0):
                self.asdf_datasets[ds_id].single_item_read_limit_in_mb /= 2**numAttempts
            # end if
        # end for

        # Trim traces
        for t in s:
            t.trim(starttime=starttime,
                   endtime=endtime)
        # end for

        # apply corrections if available
        if(self.corrections_enabled):
            s = self._apply_correction(s)
        # end if

        return s
    # end func

    def stations_iterator(self, network_list=[], station_list=[]):
        workload = None
        if(self.rank==0):
            workload = []
            for i in np.arange(self.nproc):
                workload.append(defaultdict(partial(defaultdict, list)))
            # end for

            nets = self.conn.execute('select distinct net from wdb').fetchall()
            if(len(network_list)): # filter networks
                nets = [net for net in nets if net[0] in network_list]
            # end if

            for net in nets:
                net = net[0]
                stas = self.conn.execute("select distinct sta from wdb where net='%s'"%(net)).fetchall()

                if (len(station_list)):  # filter stations
                    stas = [sta for sta in stas if sta[0] in station_list]
                # end if

                for sta in stas:
                    sta = sta[0]

                    # trace-count, min(st), max(et)
                    attribs = self.conn.execute("select count(st), min(st), max(et) from wdb where net='%s' and sta='%s'"
                                                %(net, sta)).fetchall()

                    if(len(attribs)==0): continue
                    tcount, min_st, max_et = np.array(attribs).flatten()

                    # create start and end times for each rank
                    r = np.linspace(min_st, max_et, self.nproc + 1)
                    rank_spans = np.vstack([r[0:-1], r[1:]]).T

                    # reproducibly shuffle rank-spans to balance load across ranks
                    np.random.seed(int(tcount))
                    rank_spans = split_list(rank_spans, self.nproc)
                    np.random.shuffle(rank_spans)

                    for iproc in np.arange(self.nproc):
                        if (len(rank_spans[iproc])):
                            workload[iproc][net][sta] = rank_spans[iproc].flatten()
                        # end for
                    # end for
                # end for
            # end for
        # end if

        workload = self.comm.scatter(workload, root=0)
        for (nk, nv) in iteritems(workload):
            for (sk, sv) in iteritems(nv):
                start_time = None
                end_time = None
                try:
                    start_time = UTCDateTime(workload[nk][sk][0])
                    end_time = UTCDateTime(workload[nk][sk][1])
                except Exception:
                    if self.logger:
                        self.logger.warning("Failed to convert start and end times for keys {}, {}".format(nk, sk))
                    continue
                # end try

                yield nk, sk, start_time, end_time
            # end for
        # end for
    # end func

    def get_inventory(self, network=None, station=None):
        inv = self.masterinv.select(network=network, station=station)

        return inv
    # end func

    def cleanup(self):
        for i, ds in enumerate(self.asdf_datasets):
            # if self.logger:
            #     self.logger.info('Closing ASDF file %s..'%(self.asdf_file_names[i]))
            del ds
        # end for

        self.conn.close()
    # end func
# end class

if __name__=="__main__":
    fn = os.path.join('/tmp', 'test.log')
    logger = setup_logger('main', fn)

    # fds = _FederatedASDFDataSetImpl('/g/data/ha3/rakib/tmp/a.txt', logger)
    fds = _FederatedASDFDataSetImpl("/g/data/ha3/Passive/SHARED_DATA/Index/asdf_files.txt", logger)
    s = fds.get_waveforms('AU', 'QIS', '', 'BHZ', '2015-06-01T00:00:00', '2015-06-02T00:06:00')  # cannot use wildcard *
    print(s)
    # select * from wdb where net='AU' and sta='QIS' and loc='' and cha='BHZ' and et>=1433116800.000000 and st<=1433203560.000000
    # 2 Trace(s) in Stream:
    # AU.QIS..BHZ | 2015-05-31T23:59:59.994500Z - 2015-06-01T23:59:59.994500Z | 40.0 Hz, 3456001 samples
    # AU.QIS..BHZ | 2015-06-01T23:59:55.769500Z - 2015-06-02T00:05:59.994500Z | 40.0 Hz, 14570 samples

    print(s)<|MERGE_RESOLUTION|>--- conflicted
+++ resolved
@@ -472,15 +472,8 @@
         for row in rows:
             ds_id, net, sta, loc, cha, st, et, tag = row
 
-<<<<<<< HEAD
-            rv = (net, sta, loc, cha,
-                  self.asdf_station_coordinates[ds_id]['%s.%s' % (net, sta)][0],
-                  self.asdf_station_coordinates[ds_id]['%s.%s' % (net, sta)][1],
-                  self.asdf_station_coordinates[ds_id]['%s.%s' % (net, sta)][2])
-=======
             # [net, sta, loc, cha, lon, lat, elev_m]
             rv = (net, sta, loc, cha, *self.asdf_station_coordinates[ds_id]['%s.%s' % (net, sta)])
->>>>>>> 810586e7
             results.add(rv)
         # end for
 
