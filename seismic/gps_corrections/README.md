--- conflicted
+++ resolved
@@ -1,7 +1,5 @@
 # GPS clock correction tools
 
-<<<<<<< HEAD
-=======
 This package provides a suite of tools for analysis of GPS clock correctness across station networks.
 There are tools to identify the existence of a GPS clock error on a station, and for analyzing the
 clock errors to generate clock time corrections.
@@ -161,7 +159,6 @@
 
 ## File index
 
->>>>>>> 6084df65
 `au_island_stations.txt`: List of stations codes from Australian network which are located on islands.
 
 `clock_error_exclusions.csv`: Data file listing stations and date ranges that should be excluded from traveltime tomography analysis due to suspect GPS clock during specified time intervals.
