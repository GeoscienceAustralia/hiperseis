--- conflicted
+++ resolved
@@ -201,11 +201,7 @@
         # Process in parallel
         logger.info("Parallel processing")
         # n_jobs is -3 to allow one dedicated processor for running main thread and one for running output thread
-<<<<<<< HEAD
         Parallel(n_jobs=-3, verbose=5, max_nbytes='16M', temp_folder=temp_dir, pre_dispatch=dispatch_policy)\
-=======
-        Parallel(n_jobs=-3, verbose=5, max_nbytes='16M')\
->>>>>>> 93a742d0
             (delayed(transform_stream_to_rf)(write_queue, id, stream3c, resample_rate, taper_limit, filter_band,
                                              gauss_width, water_level, trim_start_time, trim_end_time, deconv_domain)
              for _, id, _, stream3c in IterRfH5FileEvents(input_file, memmap))
