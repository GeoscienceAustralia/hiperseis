!%%%%%%%%%%%%%%%%%%%%%%%%%%%%%%%%%%%%%%%%%%%%%%%%%%%%%%%%%%%%%%%%%%%%%%%%%%%%%%%%%%%
!%%%%%%%%%%%%%%%%%%%%%%%%%%%%%%%%%%%%%%%%%%%%%%%%%%%%%%%%%%%%%%%%%%%%%%%%%%%%%%%%%%%
! This program does a Transdimensional inversion of Receiver functions
! with the reversible jump algorithm

! Thomas Bodin, ANU, December 2011
!*********************************************************************
!/////////////////////////////////////////////////////////////////////
!********************************************************************

program RJ_MCMC_RF

use, intrinsic :: ISO_FORTRAN_ENV

implicit none
include 'mpif.h'

include 'rfi_param.inc'

!             ----------------------------------
!             BEGINING OF THE USER-DEFINED PARAMETERS
!             ----------------------------------


!-----------------------------------------
! Parameters of the Markov chain
!-----------------------------------------

<<<<<<< HEAD
integer, parameter :: burn_in =  7000000  !Burn-in period
integer, parameter :: nsample = 11000000  !Post burn-in
integer, parameter :: thin = 100         !Thinning of the chain
=======
integer, parameter :: burn_in = 6500000  !Burn-in period
integer, parameter :: nsample = 9500000  !Post burn-in
integer, parameter :: thin = 100         !Thinning of the chain

! Each chain is run for 'burn_in + nsample' steps in total. The first burn-in samples are
! discarded as burn-in steps, only after which the sampling algorithm is assumed to have
! converged. To eliminate dependent samples in the ensemble solution, every thinn model
! visited in the second part is selected for the ensemble.
>>>>>>> 2ea0077a

! The convergence of the algorithm is monitored with a number of indicators such as
! acceptance rates, and sampling efficiency is optimized by adjusting the variance
! of the Gaussian proposal functions


!------------------------------------------------
! Prior distribution (Bounds odf the model space)
!------------------------------------------------

<<<<<<< HEAD
integer,parameter  :: npt_min = 2 !minimun number of layers is 2. 1 does not work.
integer, parameter :: npt_max = 25
=======
integer, parameter :: npt_min = 2 ! minimum number of layers is 2. 1 does not work.
integer, parameter :: npt_max = maxsublayer
>>>>>>> 2ea0077a

!depth
real, parameter :: d_min = 0
real, parameter :: d_max = 60

real, parameter :: beta_min = 3.5 ! Mean of the Uniform prior on Vs
real, parameter :: beta_max = 3.5 ! Mean of the Uniform prior on Vs
! Lower and upper bound of the prior are [mean-theta , mean+theta]
! Note that beta_min needs to be equal to beta_max.
real, parameter :: width = 2.0

double precision, parameter :: Ar_max = 0.1000  !Upper bound for noise parameter
double precision, parameter :: Ar_min = 0.0010  !Lower bound for noise parameter


!-----------------------------------------
! Sdt for Proposal distributions
!-----------------------------------------

!The convergence of the algorithm is monitored with a number of indicators such as
! acceptance rates, and sampling efficiency is optimized by adjusting the variance of
! the Gaussian proposal functions

! These values have to be "tuned" so the acceptance rates written in OUT/mpi.out
! are as close as possible to 44%. This determined the efficiency of posterior sampling.
!  If AR larger than 44%, increase the Sdt for less Acceptance.
!  If AR_* smaller than 44%, decrease the Sdt for more

real, parameter :: pd1 = 0.10     !proposal on change in position
real, parameter :: pv1 = 0.015    !proposal on velocity
real, parameter :: pd2 = 0.20     !proposal on change in position
real, parameter :: pv2 = 0.020    !proposal on velocity
real, parameter :: sigmav = 0.06  !proposal on velocity when Birth move
real, parameter :: pAr = 0.0007   !proposal for change in noise parameter


!--------------------------------------------
! Parameters for Displaying results
!--------------------------------------------

integer, parameter :: display = 20000 ! display results in OUT/mpi.out
!every display samples
double precision, parameter ::    sig=2.5 !fs/a

! discretezation for the posterior distribution.
! specifies the number of velocity pixels in (Vs, depth)
! This is because the solution is visualized as an histogram,
! and hence we need to define the number of bins

integer, parameter :: disd = 100 !depth
integer, parameter :: disv = 75  !velocity
integer, parameter :: disA = 75 !for noise parameter

!depth of model for display
real, parameter :: prof = 60


!--------------------------------------------
! Parameters for Receiver Function
!--------------------------------------------

!Those parameters are associated with the data vector which is a waveform

real, parameter :: fs = 6.25        !sampling frequency
real, parameter :: gauss_a = 2.5    !number 'a' defining the width of
!the gaussian filter in the deconvolution
real, parameter :: water_c = 0.0001 !water level for deconvolution
real, parameter :: angle = 31.85       ! angle of the incoming wave
real, parameter :: time_shift = 5   !time shift before the first p pulse
integer, parameter :: ndatar = 157  !Number of data points. Must be < maxdata.

!Since we need to compute numerically the inverse of the data covariance matrix numerically,
!please try to keep ndatar as small as possible (i.e. fs as small as possible), without losing
!information on the waveform of course.

real, parameter ::    pi = 3.14159265      !don't touch
real, parameter ::    rad = 0.017453292    !don't touch
real, parameter ::    v60 = 8.043      ! Vs at 60km depth
!v60 is needed to compute the ray parameter from angle.
! The equations used later in the code are :
!ppara=sin(angle*rad)/v60
!din=asin(ppara*beta(npt)*vpvs(npt))/rad


!--------------------------------------------
! Parameter for truncation of eigenvalues of Cd
!--------------------------------------------

! This will stabiolie the inversion of Cd
! Choose this number by looking at picard plot from Picard.m


double precision, parameter :: wmin=0.10

!             ----------------------------------
!             END OF THE USER -DEFINED PARAMETERS
!             ----------------------------------



!%%%%%%%%%%%%%%%%%%%%%%%%%%%%%%%%%%%%%%%%%%%%%%%%%%%%%%%%%%%%%%%

!***************************************************************

! DECLARATIONS OF VARIABLES

!****************************************************************

real, EXTERNAL :: gasdev, ran3
integer, EXTERNAL :: real_to_array_range
real log, sqrt

integer i, npt, sample, ind, accept, l, th, ount, npt_prop, nb
integer birth, death, move, value, noisr, noisd, ind2, v, j, chwidd, chwidr
integer histo(npt_max), histos(npt_max), histoch(disd), histochs(disd)
real beta(npt_max), h(npt_max), vpvs(npt_max), qa(npt_max)
real qb(npt_max), av(disd), post(disd,disv), PrP(2), PrV(2), AcP(2), AcV(2), mo(disd)
real PrB, AcB, PrD, AcD, Prnr, Acnr, avs(disd), posts(disd,disv), out, LSr, LSr_prop, LSr_min
real ppara, din, ht, d, logprob, convAr(nsample+burn_in), convArs(nsample+burn_in)
real wdata(maxdata), best_datar(maxdata), d_obsr(maxdata), voro(npt_max,3)
real voro_prop(npt_max,3), conv(nsample+burn_in), ncell(nsample+burn_in)
real convs(nsample+burn_in), ncells(nsample+burn_in), t1, t2
real like, like_prop, liker, liker_prop, u, pv_min, pv_max, like_min, xi
real ML_Ar(disA), ML_Ars(disA)
double precision br(ndatar), Ar, Ar_prop, logrsig
double precision AIr(ndatar,ndatar), AIr_prop(ndatar,ndatar)
double precision Cd(ndatar,ndatar), UU(ndatar,ndatar), W(ndatar), x(ndatar)
double precision vv(ndatar,ndatar), bes(ndatar), b(ndatar)
double precision r
! real vpvs_min, vpvs_max

!for MPI
integer ra,ran,rank, nbproc, ierror

!Add by Sheng RSES ANU Aug-2018
integer clock, seed

! Variables for command line interface
integer :: num_cli_args
integer :: cli_status
integer :: dummy_cli_len
character(len=256) :: input_file
character(len=256) :: output_folder

!***********************************************************************

if (.not.(ndatar.lt.maxdata)) then
    stop 'Insufficient static array size for maxdata'
endif

!**************************************************************

!                  INITIALIZE VALUES

!**************************************************************
liker_prop = 0
LSr_prop = 0
Prnr = 0
Acnr = 0

!**************************************************************

!                  CHECK AND READ ARGUMENTS

!**************************************************************
num_cli_args = command_argument_count()
if (num_cli_args /= 2) then
    print *, 'Usage: run input_filename output_folder'
    stop
end if

call get_command_argument(1, input_file, dummy_cli_len, cli_status)
if (cli_status < 0) then
    print *, 'Input file path too long'
    stop
else if (cli_status > 0) then
    print *, 'Unknown error retrieving input filename'
    stop
else
    print *, 'Input file: ', TRIM(input_file)
end if

call get_command_argument(2, output_folder, dummy_cli_len, cli_status)
if (cli_status < 0) then
    print *, 'Output path too long'
    stop
else if (cli_status > 0) then
    print *, 'Unknown error retrieving output path'
    stop
else
    print *, 'Output path: ', TRIM(output_folder)
end if


!**************************************************************

!                  INITIALIZATION

!**************************************************************

CALL cpu_time(t1)  !Tic. start counting time


!Start Parallelization of the code. From now on, the code is run on each
!processor independently, with ra = the number of the proc.
! Note that running in parallel does not reduce total CPU time, instead
! it just samples more random states and averages more samples at the end.
call MPI_INIT(ierror)
call MPI_COMM_SIZE(MPI_COMM_WORLD, nbproc, ierror)
call MPI_COMM_RANK(MPI_COMM_WORLD, rank, ierror)
write (*,*) nbproc, rank

nb=nbproc
ra=rank
ran=rank
conv=0
ncell=0

! Add by Sheng RSES ANU Aug-2018
CALL SYSTEM_CLOCK(COUNT=clock)
seed = clock + rank
! seed = 3772 + rank !! CUSTOM FIXED SEED FOR TUNING
ra=int(seed)
write(*,*)'Rank',rank,'using seed',ra


!**************************************************************

!                  READ INPUT FILE

!**************************************************************


open(55, file=TRIM(input_file), status='old')
do i=1,ndatar
    read(55,*)u,d_obsr(i)
end do
close(55)! close the file


!**************************************************************

!    Draw the first model randomly from the prior distribution

!**************************************************************


! Initilalise sigma (noise parameter)
Ar = Ar_min + ran3(ra)*(Ar_max - Ar_min)

! Initial number of cells
npt = npt_min + int(ran3(ra)*(8 - npt_min))

! We place them randomly
do i=1,npt
    voro(i,1)=d_min+ran3(ra)*(d_max-d_min)
    call priorvalue(voro(i,1),d_min,d_max,beta_min,beta_max,width,pv_min,pv_max)
    voro(i,2)=pv_min+(pv_max-pv_min)*ran3(ra)
    voro(i,3)=1.73!vpvs_min+ran3(bb)*(vpvs_max-vpvs_min)
enddo

do i=npt+1,npt_max
    voro(i,1)=0
    voro(i,2)=0
    voro(i,3)=1.73
enddo

! Add by Sheng RSES ANU Aug-2018
! add -DDEBUG in compilatoin to turn on following check
! #ifdef DEBUG
! write(*, *) "Initial Model: num of layers: ", npt
! do i=1,npt
!     write(*, *) "voro(", i, ")=", voro(i,1), voro(i,2), voro(i,3)
! enddo
! #endif

call voro2qmodel(voro,npt,npt_max,d_min,d_max,beta,h,vpvs,qa,qb)

! Add by Sheng RSES ANU Aug-2018
! add -DDEBUG in compilatoin to turn on following check
! #ifdef DEBUG
! write(*, *) "Voro Model: num of layers: ", npt
! do i=1,npt
!     write(*, *) i, "beta=", beta(i), "h=", h(i), "vpvs=", vpvs(i), "qa=", qa(i), "qb=", qb(i)
! enddo
! write(*, *) "Start Iteration"
! #endif

! Compute Rf for initial model
ppara = sin(angle*rad)/v60
din = asin(ppara*beta(npt)*vpvs(npt))/rad
call theo(&
    npt, beta, h, vpvs, qa, qb, fs, din,&
    gauss_a, water_c, time_shift, ndatar, wdata)


!***************************************************

!       Get the data covariance Matrix Cd for RF

!***************************************************

r=exp(-1/(2*sig**2))
do i=1,ndatar
    do j=1,ndatar
        Cd(i,j)=r**abs(i-j)
    enddo
enddo

!***************************************************

!       SVD Decomposition of the Matrix Cd

!***************************************************


UU=Cd
call dsvdcmp(UU,ndatar,ndatar,ndatar,ndatar,w,vv)


! The Picard plot show you eigenvalues.
if(ran==0) then
    open(66,file=TRIM(output_folder)//'/Picard.out',status='replace')
    do i=1,ndatar
        write(66,*)w(i)
    enddo
    close(66)
endif

! The inversion of Cd was stabilized with truncation of small eigenvalues after singular
! value decomposition of the system of equations. there are no stable analytical formulation
! for its inverse and determinant. Therefore $\textbf{C}_e^{-1}$ and  $|\textbf{C}_e|$ have to
! be numerically computed with SVD decomposition and removal of a large number of small
! eigenvalues that destabilize the process.


!Remove small eigenvalues to stabilize the problem

do i=1,ndatar
    if (w(i)<wmin) w(i)=0
enddo

!test the svd decomposition ability to solve the equation Cd *x = b
! construct a b
do i=1,ndatar
    b(i)=gasdev(ra)
enddo
call svbksb(UU,w,vv,ndatar,ndatar,ndatar,ndatar,b,x)
do i=1,ndatar
    bes(i)=0
    do j=1,ndatar
        bes(i)=bes(i)+x(j)*Cd(i,j)
    enddo
enddo

like = real(sum((b - bes)**2))
like=like/ndatar

write(*,*)'SVD','test results',sqrt(like),'should be << 1'


!***********************************************************

!                 Get initial likelihood

!***********************************************************


do i=1,ndatar
    br(i)=(d_obsr(i)-wdata(i))
enddo
LSr = real(sum(br**2))
LSr_min=LSr
br=br/(Ar**2)

! MIsfit INIT with SVD
call svbksb(UU,w,vv,ndatar,ndatar,ndatar,ndatar,br,x)

liker=0
do i=1,ndatar
    liker = liker + real((d_obsr(i) - wdata(i))*x(i))
enddo
liker=liker/(2)
!like=0!
write(*,*)'SVD rank',ran,'like_init',liker

like=liker


!!!!!!!!!!!!!!!!!!!!!!!!!!!!!!!!!!!!!!!!!!!!!!!!!!!!!!!!!!!!!!!!
!***************************************************************

!    Start the sampling ofthe posterior distribution with the rj_MCMC

!***************************************************************
!!!!!!!!!!!!!!!!!!!!!!!!!!!!!!!!!!!!!!!!!!!!!!!!!!!!!!!!!!!!!!!!

av=0
sample=0
th=0
ount=0
PrP=0
PrV=0
PrB=0
PrD=0
AcP=0
AcV=0
AcB=0
AcD=0
post=0
histo=0
histoch=0

ML_Ar=0


best_datar = wdata
like_min = like

do while (sample<nsample)
    ount=ount+1

    voro_prop=voro
    like_prop=like
    npt_prop = npt
    Ar_prop = Ar
    AIr_prop = AIr

    u=ran3(ra)

    out=1
    move=0
    value=0
    birth=0
    death=0
    noisr=0
    noisd=0
    chwidd=0
    chwidr=0
    logprob=0


!*************************************************************

!                   Propose a new model

!*************************************************************


    if (u<0.1) then !change position--------------------------------------------
        move=1
        ind = real_to_array_range(real(ran3(ra), kind=real64), 1, npt)
        if (ount.GT.burn_in) then
            if (voro(ind,1)<(d_max/2)) then
                PrP(1)=PrP(1)+1
            else
                PrP(2)=PrP(2)+1
            endif
        endif

        if (voro(ind,1)<(d_max/2)) then
            voro_prop(ind,1)=voro(ind,1)+gasdev(ra)*pd1
        else
            voro_prop(ind,1)=voro(ind,1)+gasdev(ra)*pd2
        endif


        !Check if oustide bounds of prior
        if ((voro_prop(ind,1)<d_min).or.(voro_prop(ind,1)>d_max)) then
            out=0
        endif
        call priorvalue(voro_prop(ind,1),d_min,d_max,beta_min,beta_max,width,pv_min,pv_max)
        if ((voro_prop(ind,2)<pv_min).or.(voro_prop(ind,2)>pv_max)) then
            out=0
        endif
    elseif (u<0.3) then ! Change noise parameter for receiver function
        noisr=1
        Prnr = Prnr + 1
        Ar_prop = Ar+gasdev(ra)*pAr
        !Check if oustide bounds of prior
        if ((Ar_prop<Ar_min).or.(Ar_prop>Ar_max)) then
            out=0
        endif

    elseif (u<0.4) then ! change value---------------------------------------------------------
        value=1
        ind = real_to_array_range(real(ran3(ra), kind=real64), 1, npt)
        if (ount.GT.burn_in) then
            if (voro(ind,1)<(d_max/2)) then
                PrV(1)=PrV(1)+1
            else
                PrV(2)=PrV(2)+1
            endif
        endif

        if (voro(ind,1)<(d_max/2)) then
            voro_prop(ind,2)=voro(ind,2)+gasdev(ra)*pv1
        else
            voro_prop(ind,2)=voro(ind,2)+gasdev(ra)*pv2
        endif

        !Check if oustide bounds of prior
        call priorvalue(voro_prop(ind,1),d_min,d_max,beta_min,beta_max,width,pv_min,pv_max)
        if ((voro_prop(ind,2)<pv_min).or.(voro_prop(ind,2)>pv_max)) then
            out=0
        endif

    elseif (u<0.7) then !Birth----------------------------------------
        birth = 1
        PrB = PrB + 1
        npt_prop = npt + 1
        if (npt_prop>npt_max) then
            out=0
        else
            voro_prop(npt_prop,1) = d_min+ran3(ra)*(d_max-d_min)
            call whichcell(voro_prop(npt_prop,1),voro,npt,npt_max,ind)
            voro_prop(npt_prop,2) = voro(ind,2)+gasdev(ra)*sigmav
            !prob=(1/(sigmav*sqrt(2*pi)))*exp(-(voro(ind,2)-voro_prop(npt_prop,2))**2/(2*sigmav**2))
            logprob = &
                log(1/(sigmav*sqrt(2*pi)))-((voro(ind,2)-voro_prop(npt_prop,2))**2)/(2*sigmav**2)

            !Check bounds
            call priorvalue(voro_prop(npt_prop,1),d_min,d_max,&
                beta_min,beta_max,width,pv_min,pv_max)
            if ((voro_prop(npt_prop,2)<pv_min).or.(voro_prop(npt_prop,2)>pv_max)) out=0
        endif
    else !death!---------------------------------------
        death = 1
        PrD = PrD + 1
        ind = real_to_array_range(real(ran3(ra), kind=real64), 1, npt)
        npt_prop=npt-1
        if (npt_prop<npt_min) then
            out=0
        else
            voro_prop(ind,:)=voro(npt,:)
            call whichcell(voro(ind,1),voro_prop,npt_prop,npt_max,ind2)
            logprob=log(1/(sigmav*sqrt(2*pi)))-((voro(ind,2)-voro_prop(ind2,2))**2)/(2*sigmav**2)
            !prob=(1/(sigmav*sqrt(2*pi)))*exp(-(voro(ind,2)-voro_prop(ind2,2))**2/(2*sigmav**2))
        endif
    endif!-----------------------------------------------------------------------



!**************************************************************************

!         After  moving a cell, Get the misfit of the proposed model

!**************************************************************************


    if (out==1) then

        ! Call Forward Model ------------------------------
        call voro2qmodel(voro_prop,npt_prop,npt_max,d_min,d_max,beta,h,vpvs,qa,qb)

        ppara=sin(angle*rad)/v60
        din=asin(ppara*beta(npt_prop)*vpvs(npt_prop))/rad

        call theo(&
            npt_prop, beta, h, vpvs, qa, qb, fs, din,&
            gauss_a, water_c, time_shift, ndatar, wdata )

        !--------compute liker_prop -----------------------
        do i=1,ndatar
            br(i) = (d_obsr(i) - wdata(i))
        enddo
        LSr_prop = real(sum(br**2))
        br=br/(Ar_prop**2)

        call svbksb(UU,w,vv,ndatar,ndatar,ndatar,ndatar,br,x)

        liker_prop = 0
        do i=1,ndatar
            liker_prop = liker_prop + real((d_obsr(i) - wdata(i))*x(i))
        enddo
        liker_prop = liker_prop/(2)

        like_prop = liker_prop

    endif


!********************************************************************************

!  Now, depending on the type of move, compute acceptance term, and see if we
! accept or reject the model

!********************************************************************************

! See if we accept the proposed change to the model using acceptance ratio.
! And update the Acceptance ratios, for each type of move.

    Accept = 0
    if (birth==1) then
        ! ran3 here can return 0, log(0 -> -Inf. This is ok because it means condition will
        ! never be accepted. The 'log(out)' term is an sanity check to ensure proposal will
        ! be rejected if out == 0 (which it is never expected to be here).
        if (log(ran3(ra))<-log(2*width)-logprob+log(out)-like_prop+like) then
            accept=1
            AcB=AcB+1
        endif
    elseif (death==1) then
        if (log(ran3(ra))<log(2*width)+logprob+log(out)-like_prop+like) then
            accept=1
            AcD=AcD+1
        endif
    elseif (noisr==1) then
        ! Here the likelihood need to be normalised by the determinant of the matrix
        ! of datat errors. lgsigma is the log of the ratio of the determinents of
        ! the matrix of data errors.
        logrsig=ndatar*log(Ar/Ar_prop)
        if (log(ran3(ra))<logrsig+log(out)-like_prop+like) then
            accept=1
            Acnr=Acnr+1
        endif
    else !NO JUMP
        if (log(ran3(ra))<log(out)-like_prop+like) then
            accept=1
            if ((value==1).and.(ount.GT.burn_in)) then
                if (voro(ind,1)<(d_max/2)) then
                    AcV(1)=AcV(1)+1
                else
                    AcV(2)=AcV(2)+1
                endif
            elseif ((move==1).and.(ount.GT.burn_in)) then
                if (voro(ind,1)<(d_max/2)) then
                    AcP(1)=AcP(1)+1
                else
                    AcP(2)=AcP(2)+1
                endif
            endif
        endif!accept
    endif !KIND OF JUMP


!***********************************************************************************

!   If we accept the proposed model, update the status of the Markov Chain

!***********************************************************************************

    if (accept==1) then
        voro=voro_prop
        like=like_prop
        liker=liker_prop
        LSr=LSr_prop
        npt=npt_prop
        Ar=Ar_prop
        AIr=AIr_prop
        if (LSr<LSr_min) then
            LSr_min = LSr
            best_datar=wdata
        endif
    endif

!****************************************************************

!                  Store models for ensemble solution

!****************************************************************


    IF (ount.GT.burn_in) THEN
        sample=sample+1
        IF (mod(ount,thin)==0) THEN
            th = th + 1
            histo(npt)=histo(npt)+1
            call voro2qmodel(voro,npt,npt_max,d_min,d_max,beta,h,vpvs,qa,qb)
            l=1
            ht=h(l)
            do i=1,disd
                d=(i-1)*prof/real(disd-1)
                if (d<ht)then
                    av(i)=av(i)+beta(l)
                    mo(i)=beta(l)
                else
                    l=l+1
                    av(i)=av(i)+beta(l)
                    mo(i)=beta(l)
                    if (l<npt) then
                        ht=ht+h(l)
                    else
                        ht=1000
                    endif
                endif
            enddo

            ht=0
            l=1
            ht=h(l)
            do i=1,disd
                d=(i-1)*prof/real(disd-1)
                if (d<ht)then
                    v = real_to_array_range(&
                        real((beta(l) - beta_min + width)/(beta_max + 2*width - beta_min), kind=real64), 1, disv)
                    post(i,v)=post(i,v)+1

                else
                    l=l+1
                    v = real_to_array_range(&
                        real((beta(l) - beta_min + width)/(beta_max + 2*width - beta_min), kind=real64), 1, disv)
                    post(i,v)=post(i,v)+1

                    if (l<npt) then
                        ht=ht+h(l)
                    else
                        ht=1000
                    endif
                endif
            enddo

            i = real_to_array_range((Ar - Ar_min)/(Ar_max - Ar_min), 1, disA)
            ML_Ar(i) = ML_Ar(i)+1

            ! Get distribution on changepoint locations.
            ht=0
            do i=1,npt-1
                ht=ht+h(i)
                j = real_to_array_range(real(ht/prof, kind=real64), 1, disd)
                histoch(j)=histoch(j)+1
            enddo

            do i=1,disd
                d=(i-1)*prof/real(disd-1)
            enddo

        endif
    endif

    ! get convergence
    conv(ount) = LSr
    ncell(ount) = npt
    convAr(ount) = real(Ar)

!**********************************************************************

!       Display what is going on every "Display" samples

!**********************************************************************


    IF (mod(ount,display).EQ.0) THEN
        write(*,*)
        write(*,*)'processor number',rank+1,'/',nbproc
        write(*,*)'sample:',ount,'/',burn_in+nsample
        write(*,*)'number of cells:',npt
        if (ount.GT.burn_in) write(*,*)'Acceptance rates'
        if (ount.GT.burn_in) write(*,*)'AR_move',100*AcP(1)/PrP(1),100*AcP(2)/PrP(2)
        if (ount.GT.burn_in) write(*,*)'AR_value',100*AcV(1)/PrV(1),100*AcV(2)/PrV(2)
        write(*,*)'AR_Birth',100*AcB/PrB,'AR_Death',100*AcD/PrD
        write(*,*)'AR_Ar',100*Acnr/Prnr
        write(*,*)'-----------------------------------------'
        write(*,*)
    END IF


enddo !End Markov chain


!%%%%%%%%%%%%%%%%%%%%%%%%%%%%%%%%%%%%%%%%%%%%%%%%%%%%%%%%%%%%%%%%%%%%%%%%%%%%%%%%%%%
!%%%%%%%%%%%%%%%%%%%%%%%%%%%%%%%%%%%%%%%%%%%%%%%%%%%%%%%%%%%%%%%%%%%%%%%%%%%%%%%%%%%


av=av/th
!***************************************************************************

! Collect information from all the chains and average everything

!***************************************************************************

call MPI_REDUCE(histoch, histochs, disd, MPI_Integer, MPI_Sum, 0, MPI_COMM_WORLD, ierror)
call MPI_REDUCE(ML_Ar, ML_Ars, disA, MPI_Real, MPI_Sum, 0, MPI_COMM_WORLD, ierror)
call MPI_REDUCE(av,avs,disd,MPI_Real,MPI_Sum,0,MPI_COMM_WORLD,ierror)
call MPI_REDUCE(post,posts,disd*disv,MPI_Real,MPI_Sum,0,MPI_COMM_WORLD,ierror)
call MPI_REDUCE(histo,histos,npt_max,MPI_Integer,MPI_Sum,0,MPI_COMM_WORLD,ierror)

! TODO: Replace MPI_REDUCE calls for conv, ncell and convAr with a MPI_GATHER calls, so that convergence
! histories of all chains can be stored and later plotted together.
call MPI_REDUCE(ncell,ncells,nsample+burn_in,MPI_Real,MPI_Sum,0,MPI_COMM_WORLD,ierror)
call MPI_REDUCE(conv,convs,nsample+burn_in,MPI_Real,MPI_Sum,0,MPI_COMM_WORLD,ierror)
call MPI_REDUCE(convAr,convArs,nsample+burn_in,MPI_Real,MPI_Sum,0,MPI_COMM_WORLD,ierror)

avs=avs/nb
! TODO: Remove this averaging since convergence histories will be saved for all chains.
convs=convs/nb
convArs=convArs/nb
ncells=ncells/nb


!***********************************************************************

!                      Write the results

!***********************************************************************

! Save results per chain
! TODO: This only outputs synthesized RF from rank 0. Change to output synthetized RF from all ranks.
if (ran == 0) then  ! DELETE ME AND CHANGE OUTPUT TO BE PER CHAIN USING MPI FILEIO

open(72, file=TRIM(output_folder)//'/data_best.out', status='replace')
do i = 1,ndatar
    xi = -time_shift + (i-1)/fs
    write(72,*) xi, best_datar(i)
enddo
close(72)

open(54, file=TRIM(output_folder)//'/Convergence_misfit.out', status='replace')
write(54,*) burn_in, nsample
do i = 1, nsample + burn_in
    write(54,*) convs(i)
enddo
close(54)

open(53, file=TRIM(output_folder)//'/Convergence_nb_layers.out', status='replace')
write(53,*) burn_in, nsample
do i = 1, nsample + burn_in
    write(53,*) ncells(i)
enddo
close(53)

open(52, file=TRIM(output_folder)//'/Convergence_sigma.out', status='replace')
write(52,*) burn_in, nsample
do i = 1, nsample + burn_in
    write(52,*) convArs(i)
enddo
close(52)

endif ! TO BE DELETED - see above


! Save results gathered from all chains.
IF (ran == 0) THEN

    open(65,file=TRIM(output_folder)//'/Change_points.out',status='replace')
    do i=1,disd
        d=d_min+(i-0.5)*prof/real(disd)
        write(65,*)d,histochs(i)
    enddo
    close(65)

    open(56,file=TRIM(output_folder)//'/Average.out',status='replace')
    do i=1,disd
        d=(i-1)*prof/real(disd-1)
        write(56,*)d,avs(i)
    enddo
    close(56)

    open(66,file=TRIM(output_folder)//'/Sigma.out',status='replace')
    do i=1,disA
        d = real(Ar_min + (i - 0.5)*(Ar_max  -Ar_min)/real(disA))
        write(66,*)d,ML_Ars(i)
    enddo
    close(66)

    open(71,file=TRIM(output_folder)//'/Posterior.out',status='replace')
    write(71,*)prof,disd,d_max
    write(71,*)beta_min-width,beta_max+width,disv,width
    do i=1,disd
        do j=1,disv
            write(71,*)posts(i,j)
        enddo
    enddo
    close(71)

    open(45,file=TRIM(output_folder)//'/NB_layers.out',status='replace')
    do i=1,npt_max
        write(45,*)histos(i)
    enddo
    close(45)

endif

CALL cpu_time(t2)
if (ran==0) write(*,*)'time taken by the code was',t2-t1,'seconds'

call MPI_FINALIZE(ierror)! Terminate the parralelization


end program RJ_MCMC_RF ! end the main program



!%%%%%%%%%%%%%%%%%%%%%%%%%%%%%%%%%%%%%%%%%%%%%%%%%%%%%%%%%%%%%%%%%%%%%%%%
!%%%%%%%%%%%%%%%%%%%%%%%%%%%%%%%%%%%%%%%%%%%%%%%%%%%%%%%%%%%%%%%%%%%%%%%%%


!----------------------------------------------------------------------

!               FUNCTIONS USED BY THE MAIN CODE

!---------------------------------------------------------------------


!----------------------------------------------------------------------
!
! Numerical Recipes random number generator for a Gaussian distribution
!
! ---------------------------------------------------------------------


FUNCTION GASDEV(idum)
    implicit none

    ! Arguments
    integer          idum
    real GASDEV
    integer iset
    ! Local
    real v1,v2,r,fac
    real ran3

    if (idum.lt.0) iset=0
10  v1=2*ran3(idum)-1
    v2=2*ran3(idum)-1
    r=v1**2+v2**2
    if(r.ge.1.or.r.eq.0) GOTO 10
    fac=sqrt(-2*log(r)/r)
    GASDEV=v2*fac

    RETURN
END FUNCTION GASDEV


!-------------------------------------------------------------------
!
! Numerical Recipes random number generator
!
! ------------------------------------------------------------------

FUNCTION ran3(idum)
    implicit none

    INTEGER idum
    INTEGER MBIG,MSEED,MZ
    ! REAL MBIG,MSEED,MZ
    REAL ran3,FAC
    PARAMETER (MBIG=1000000000,MSEED=161803398,MZ=0,FAC=1./MBIG)
    ! PARAMETER (MBIG=4000000.,MSEED=1618033.,MZ=0.,FAC=1./MBIG)
    INTEGER i,iff,ii,inext,inextp,k
    INTEGER mj,mk,ma(55)
    ! REAL mj,mk,ma(55)
    SAVE iff,inext,inextp,ma
    DATA iff /0/
    ! write(*,*)' idum ',idum
    if (idum.lt.0.or.iff.eq.0) then
        iff=1
        mj=abs(MSEED-abs(idum))
        mj=mod(mj,MBIG)
        ma(55)=mj
        mk=1
        do i=1,54
            ii=mod(21*i,55)
            ma(ii)=mk
            mk=mj-mk
            if (mk.lt.MZ) mk=mk+MBIG
            mj=ma(ii)
            ! write(*,*)' idum av',idum
        enddo
        do k=1,4
            do i=1,55
                ma(i)=ma(i)-ma(1+mod(i+30,55))
                if(ma(i).lt.MZ)ma(i)=ma(i)+MBIG
            enddo
        enddo
        ! write(*,*)' idum ap',idum
        inext=0
        inextp=31
        idum=1
    endif
    ! write(*,*)' idum app ',idum
    inext=inext+1
    if (inext.eq.56) inext=1
    inextp=inextp+1
    if (inextp.eq.56) inextp=1
    mj=ma(inext)-ma(inextp)
    if (mj.lt.MZ) mj=mj+MBIG
    ma(inext)=mj
    ran3=mj*FAC
    !  write(*,*)' idum ',idum

    return
END FUNCTION ran3


FUNCTION real_to_array_range(fraction, index_min, index_max) result(mapped_index)
    ! Helper function to linearly map a fractional real value in the range [0.0, 1.0]
    ! to a valid integer array index between index_min and index_max inclusive.
    ! If fraction is outside the range [0.0, 1.0], it is clamped to the valid range.
    ! The mapping logic uses half-open bins to assign the real value to the corresponding
    ! index bin. This means that 0.0 is a special case, being the closed end of the
    ! half-open interval below the lowest value bin. Therefore 0.0 is mapped to the lowest
    ! bin, i.e. index_min.
    ! TODO: Unit test this function, especially for edge cases.

    use, intrinsic :: ISO_FORTRAN_ENV

    implicit none
    ! Args
    real(kind=real64), intent(in) :: fraction
    integer, intent(in) :: index_min, index_max
    ! Output value
    integer :: mapped_index
    ! Locals
    real(kind=real64) :: valid_fraction

    ! Clamp input fraction (no warning about invalid input value)
    ! The valid range is pulled back by espilon from the boundary at 1, just in case
    ! the fractional scaling when fraction == 1.0 generates a real that truncates to
    ! index_max + epsilon(index_max), which would then round up to (index_max + 1)
    ! in the call to ceiling.
    valid_fraction = min(max(0.0_real64, fraction), 1.0_real64 - epsilon(1.0_real64))

    mapped_index = int(ceiling(fraction*(index_max - index_min + 1))) - 1 + index_min
    mapped_index = max(index_min, mapped_index)
    ! Comment this for better performance
    if ((mapped_index < index_min) .or. (mapped_index > index_max)) then
        stop 'Out of bounds index mapping!'
    endif

END FUNCTION real_to_array_range<|MERGE_RESOLUTION|>--- conflicted
+++ resolved
@@ -26,11 +26,6 @@
 ! Parameters of the Markov chain
 !-----------------------------------------
 
-<<<<<<< HEAD
-integer, parameter :: burn_in =  7000000  !Burn-in period
-integer, parameter :: nsample = 11000000  !Post burn-in
-integer, parameter :: thin = 100         !Thinning of the chain
-=======
 integer, parameter :: burn_in = 6500000  !Burn-in period
 integer, parameter :: nsample = 9500000  !Post burn-in
 integer, parameter :: thin = 100         !Thinning of the chain
@@ -39,7 +34,6 @@
 ! discarded as burn-in steps, only after which the sampling algorithm is assumed to have
 ! converged. To eliminate dependent samples in the ensemble solution, every thinn model
 ! visited in the second part is selected for the ensemble.
->>>>>>> 2ea0077a
 
 ! The convergence of the algorithm is monitored with a number of indicators such as
 ! acceptance rates, and sampling efficiency is optimized by adjusting the variance
@@ -50,13 +44,8 @@
 ! Prior distribution (Bounds odf the model space)
 !------------------------------------------------
 
-<<<<<<< HEAD
-integer,parameter  :: npt_min = 2 !minimun number of layers is 2. 1 does not work.
-integer, parameter :: npt_max = 25
-=======
 integer, parameter :: npt_min = 2 ! minimum number of layers is 2. 1 does not work.
 integer, parameter :: npt_max = maxsublayer
->>>>>>> 2ea0077a
 
 !depth
 real, parameter :: d_min = 0
